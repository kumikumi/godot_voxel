--- conflicted
+++ resolved
@@ -368,20 +368,11 @@
 		for (size_t i = 0; i < picks.size(); ++i) {
 			const Pick pick = picks[i];
 
-<<<<<<< HEAD
-				if (lib_data.has_model(pick.value)) {
-					const VoxelBlockyModel::BakedData &vt = lib_data.models[pick.value];
-
-					if (vt.is_random_tickable) {
-						ERR_FAIL_COND(!callback(callback_data, pick.rpos + block_origin, pick.value));
-					}
-=======
-			if (lib.has_voxel(pick.value)) {
-				const VoxelBlockyModel &vt = lib.get_voxel_const(pick.value);
-
-				if (vt.is_random_tickable()) {
+			if (lib_data.has_model(pick.value)) {
+				const VoxelBlockyModel::BakedData &vt = lib_data.models[pick.value];
+
+				if (vt.is_random_tickable) {
 					ERR_FAIL_COND(!callback(callback_data, pick.rpos + block_origin, pick.value));
->>>>>>> 5634180d
 				}
 			}
 		}
