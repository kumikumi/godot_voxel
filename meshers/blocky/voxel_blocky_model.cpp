#include "voxel_blocky_model.h"
#include "../../util/godot/classes/base_material_3d.h"
#include "../../util/godot/classes/shader_material.h"
#include "../../util/godot/core/array.h"
#include "../../util/godot/core/string.h"
#include "../../util/godot/funcs.h"
#include "../../util/macros.h"
#include "../../util/math/conv.h"
#include "../../util/string_funcs.h"
#include "voxel_blocky_library.h"

// TODO Only required because of MAX_MATERIALS... could be enough inverting that dependency
#include "voxel_mesher_blocky.h"

#include "voxel_blocky_model_cube.h"

#include <unordered_map>

namespace zylann::voxel {

VoxelBlockyModel::VoxelBlockyModel() : _color(1.f, 1.f, 1.f) {}

bool VoxelBlockyModel::_set(const StringName &p_name, const Variant &p_value) {
	String property_name = p_name;

<<<<<<< HEAD
	if (name.begins_with("material_override_")) {
		const int index = name.substr(ZN_ARRAY_LENGTH("material_override_")).to_int();
		set_material_override(index, p_value);
		return true;

	} else if (name.begins_with("collision_enabled_")) {
		const int index = name.substr(ZN_ARRAY_LENGTH("collision_enabled_")).to_int();
		set_mesh_collision_enabled(index, p_value);
		return true;
	}

	// LEGACY

	if (name.begins_with("cube_tiles_")) {
		String s = name.substr(ZN_ARRAY_LENGTH("cube_tiles_") - 1, name.length());
		Cube::Side side = VoxelBlockyModelCube::name_to_side(s);
=======
	// TODO Eventualy these could be Rect2 for maximum flexibility?
	if (property_name.begins_with("cube_tiles_")) {
		String s = property_name.substr(ZN_ARRAY_LENGTH("cube_tiles_") - 1, property_name.length());
		Cube::Side side = name_to_side(s);
>>>>>>> 4324bded
		if (side != Cube::SIDE_COUNT) {
			Vector2 v = p_value;
			_legacy_properties.cube_tiles[side] = Vector2f(v.x, v.y);
			return true;
		}
		_legacy_properties.found = true;
		return true;

<<<<<<< HEAD
	} else if (name == "geometry_type") {
		_legacy_properties.geometry_type = LegacyProperties::GeometryType(int(p_value));
		_legacy_properties.found = true;
		return true;

	} else if (name == "voxel_name") {
		_legacy_properties.name = p_value;
		_legacy_properties.found = true;
		return true;

	} else if (name == "custom_mesh") {
		_legacy_properties.custom_mesh = p_value;
		_legacy_properties.found = true;
=======
	} else if (property_name.begins_with("material_override_")) {
		const int index = property_name.substr(ZN_ARRAY_LENGTH("material_override_")).to_int();
		set_material_override(index, p_value);
		return true;

	} else if (property_name.begins_with("collision_enabled_")) {
		const int index = property_name.substr(ZN_ARRAY_LENGTH("collision_enabled_")).to_int();
		set_mesh_collision_enabled(index, p_value);
>>>>>>> 4324bded
		return true;
	}

	return false;
}

bool VoxelBlockyModel::_get(const StringName &p_name, Variant &r_ret) const {
	String property_name = p_name;

<<<<<<< HEAD
	if (name.begins_with("material_override_")) {
		const int index = name.substr(ZN_ARRAY_LENGTH("material_override_")).to_int();
=======
	if (property_name.begins_with("cube_tiles_")) {
		String s = property_name.substr(ZN_ARRAY_LENGTH("cube_tiles_") - 1, property_name.length());
		Cube::Side side = name_to_side(s);
		if (side != Cube::SIDE_COUNT) {
			const Vector2f f = _cube_tiles[side];
			r_ret = Vector2(f.x, f.y);
			return true;
		}

	} else if (property_name.begins_with("material_override_")) {
		const int index = property_name.substr(ZN_ARRAY_LENGTH("material_override_")).to_int();
>>>>>>> 4324bded
		r_ret = get_material_override(index);
		return true;

	} else if (property_name.begins_with("collision_enabled_")) {
		const int index = property_name.substr(ZN_ARRAY_LENGTH("collision_enabled_")).to_int();
		r_ret = is_mesh_collision_enabled(index);
		return true;
	}

	// LEGACY

	if (name.begins_with("cube_tiles_")) {
		String s = name.substr(ZN_ARRAY_LENGTH("cube_tiles_") - 1, name.length());
		Cube::Side side = VoxelBlockyModelCube::name_to_side(s);
		if (side != Cube::SIDE_COUNT) {
			const Vector2f f = _legacy_properties.cube_tiles[side];
			r_ret = Vector2(f.x, f.y);
			return true;
		}

	} else if (name == "geometry_type") {
		r_ret = int(_legacy_properties.geometry_type);
		return true;

	} else if (name == "voxel_name") {
		r_ret = _legacy_properties.name;
		return true;

	} else if (name == "custom_mesh") {
		r_ret = _legacy_properties.custom_mesh;
		return true;
	}

	return false;
}

void VoxelBlockyModel::_get_property_list(List<PropertyInfo> *p_list) const {
	if (_surface_count > 0) {
		p_list->push_back(PropertyInfo(
				Variant::NIL, "Material overrides", PROPERTY_HINT_NONE, "material_override_", PROPERTY_USAGE_GROUP));

		for (unsigned int i = 0; i < _surface_count; ++i) {
			p_list->push_back(PropertyInfo(Variant::OBJECT, String("material_override_{0}").format(varray(i)),
					PROPERTY_HINT_RESOURCE_TYPE,
					String("{0},{1}").format(
							varray(BaseMaterial3D::get_class_static(), ShaderMaterial::get_class_static()))));
		}

		p_list->push_back(PropertyInfo(
				Variant::NIL, "Mesh collision", PROPERTY_HINT_NONE, "collision_enabled_", PROPERTY_USAGE_GROUP));

		for (unsigned int i = 0; i < _surface_count; ++i) {
			p_list->push_back(PropertyInfo(Variant::BOOL, String("collision_enabled_{0}").format(varray(i))));
		}
	}
}

<<<<<<< HEAD
// void VoxelBlockyModel::set_voxel_name(String name) {
// 	_name = name;
// }
=======
void VoxelBlockyModel::set_voxel_name(String p_name) {
	_name = p_name;
}
>>>>>>> 4324bded

// void VoxelBlockyModel::set_id(int id) {
// 	ERR_FAIL_COND(id < 0 || (unsigned int)id >= VoxelBlockyLibrary::MAX_VOXEL_TYPES);
// 	// Cannot modify ID after creation
// 	ERR_FAIL_COND_MSG(_id != -1, "ID cannot be modified after being added to a library");
// 	_id = id;
// }

void VoxelBlockyModel::set_color(Color color) {
	if (color != _color) {
		_color = color;
		emit_changed();
	}
}

void VoxelBlockyModel::set_material_override(int index, Ref<Material> material) {
	// TODO Can't check for `_surface_count` instead, because there is no guarantee about the order in which Godot will
	// set properties when loading the resource. The mesh could be set later, so we can't know the number of surfaces.
	ERR_FAIL_INDEX(index, int(_surface_params.size()));
	_surface_params[index].material_override = material;
	emit_changed();
}

Ref<Material> VoxelBlockyModel::get_material_override(int index) const {
	// TODO Can't check for `_surface_count` instead, because there is no guarantee about the order in which Godot will
	// set properties when loading the resource. The mesh could be set later, so we can't know the number of surfaces.
	ERR_FAIL_INDEX_V(index, int(_surface_params.size()), Ref<Material>());
	return _surface_params[index].material_override;
}

void VoxelBlockyModel::set_mesh_collision_enabled(int surface_index, bool enabled) {
	// TODO Can't check for `_surface_count` instead, because there is no guarantee about the order in which Godot will
	// set properties when loading the resource. The mesh could be set later, so we can't know the number of surfaces.
	ERR_FAIL_INDEX(surface_index, int(_surface_params.size()));
	_surface_params[surface_index].collision_enabled = enabled;
}

bool VoxelBlockyModel::is_mesh_collision_enabled(int surface_index) const {
	// TODO Can't check for `_surface_count` instead, because there is no guarantee about the order in which Godot will
	// set properties when loading the resource. The mesh could be set later, so we can't know the number of surfaces.
	ERR_FAIL_INDEX_V(surface_index, int(_surface_params.size()), false);
	return _surface_params[surface_index].collision_enabled;
}

void VoxelBlockyModel::set_transparent(bool t) {
	if (t) {
		if (_transparency_index == 0) {
			_transparency_index = 1;
		}
	} else {
		_transparency_index = 0;
	}
}

void VoxelBlockyModel::set_transparency_index(int i) {
	_transparency_index = math::clamp(i, 0, 255);
}

void VoxelBlockyModel::set_surface_count(unsigned int new_count) {
	if (new_count != _surface_count) {
		_surface_count = new_count;
#ifdef TOOLS_ENABLED
		notify_property_list_changed();
#endif
	}
}

void VoxelBlockyModel::set_collision_mask(uint32_t mask) {
	_collision_mask = mask;
}

void VoxelBlockyModel::bake(BakedData &baked_data, bool bake_tangents, MaterialIndexer &materials) const {
	// TODO That's a bit iffy, design something better?
	// The following logic must run after derived classes, should not be called directly

	// baked_data.contributes_to_ao is set by the side culling phase
	baked_data.transparency_index = _transparency_index;
	baked_data.color = _color;
	baked_data.is_random_tickable = _random_tickable;
	baked_data.box_collision_mask = _collision_mask;
	baked_data.box_collision_aabbs = _collision_aabbs;

	BakedData::Model &model = baked_data.model;

	// Set empty sides mask
	model.empty_sides_mask = 0;
	for (unsigned int side = 0; side < Cube::SIDE_COUNT; ++side) {
		bool empty = true;
		for (unsigned int surface_index = 0; surface_index < model.surface_count; ++surface_index) {
			const BakedData::Surface &surface = model.surfaces[surface_index];
			if (surface.side_indices[side].size() > 0) {
				empty = false;
				break;
			}
		}
		if (empty) {
			model.empty_sides_mask |= (1 << side);
		}
	}

	// Assign material overrides if any
	for (unsigned int surface_index = 0; surface_index < model.surface_count; ++surface_index) {
		if (surface_index < _surface_count) {
			const SurfaceParams &surface_params = _surface_params[surface_index];
			const Ref<Material> material = surface_params.material_override;

			BakedData::Surface &surface = model.surfaces[surface_index];

			const unsigned int material_index = materials.get_or_create_index(material);
			surface.material_id = material_index;

			surface.collision_enabled = surface_params.collision_enabled;
		}
	}
}

TypedArray<AABB> VoxelBlockyModel::_b_get_collision_aabbs() const {
	TypedArray<AABB> array;
	array.resize(_collision_aabbs.size());
	for (size_t i = 0; i < _collision_aabbs.size(); ++i) {
		array[i] = _collision_aabbs[i];
	}
	return array;
}

void VoxelBlockyModel::_b_set_collision_aabbs(TypedArray<AABB> array) {
	for (int i = 0; i < array.size(); ++i) {
		const Variant v = array[i];
		// ERR_FAIL_COND(v.get_type() != Variant::AABB);
		// TODO "Add Element" in the Godot Array inspector always adds a null element even if the array is typed!
		if (v.get_type() != Variant::AABB) {
			ZN_PRINT_WARNING(format("Item {} of the array is not an AABB (found {}). It will be replaced.", i,
					Variant::get_type_name(v.get_type())));
			array[i] = AABB(Vector3(), Vector3(1, 1, 1));
		}
	}
	_collision_aabbs.resize(array.size());
	for (int i = 0; i < array.size(); ++i) {
		const AABB aabb = array[i];
		_collision_aabbs[i] = aabb;
	}
	emit_changed();
}

unsigned int VoxelBlockyModel::get_collision_aabb_count() const {
	return _collision_aabbs.size();
}

void VoxelBlockyModel::set_collision_aabb(unsigned int i, AABB aabb) {
	ZN_ASSERT_RETURN(i < _collision_aabbs.size());
	_collision_aabbs[i] = aabb;
}

void VoxelBlockyModel::set_collision_aabbs(Span<const AABB> aabbs) {
	_collision_aabbs.resize(aabbs.size());
	for (unsigned int i = 0; i < aabbs.size(); ++i) {
		_collision_aabbs[i] = aabbs[i];
	}
}

void VoxelBlockyModel::set_random_tickable(bool rt) {
	_random_tickable = rt;
}

bool VoxelBlockyModel::is_random_tickable() const {
	return _random_tickable;
}

bool VoxelBlockyModel::is_empty() const {
	ZN_PRINT_ERROR("Not implemented");
	// Implemented in child classes
	return true;
}

void VoxelBlockyModel::copy_base_properties_from(const VoxelBlockyModel &src) {
	_surface_params = src._surface_params;
	// _surface_count = src._surface_count;
	_transparency_index = src._transparency_index;
	_random_tickable = src._random_tickable;
	_color = src._color;
	_collision_aabbs = src._collision_aabbs;
	_collision_mask = src._collision_mask;
}

Ref<Mesh> VoxelBlockyModel::get_preview_mesh() const {
	ZN_PRINT_ERROR("Not implemented");
	// Implemented in child classes
	return Ref<Mesh>();
}

Ref<Mesh> VoxelBlockyModel::make_mesh_from_baked_data(const BakedData &baked_data, bool tangents_enabled) {
	const VoxelBlockyModel::BakedData::Model &model = baked_data.model;

	Ref<ArrayMesh> mesh;
	mesh.instantiate();

	for (unsigned int surface_index = 0; surface_index < model.surface_count; ++surface_index) {
		const BakedData::Surface &surface = model.surfaces[surface_index];

		// Get vertex and index count in the surface
		unsigned int vertex_count = surface.positions.size();
		unsigned int index_count = surface.indices.size();
		for (unsigned int side = 0; side < surface.side_positions.size(); ++side) {
			vertex_count += surface.side_positions[side].size();
			index_count += surface.side_indices[side].size();
		}

		// Allocate surface arrays

		PackedVector3Array vertices;
		PackedVector3Array normals;
		PackedFloat32Array tangents;
		PackedColorArray colors;
		PackedVector2Array uvs;

		vertices.resize(vertex_count);
		normals.resize(vertex_count);
		if (tangents_enabled) {
			tangents.resize(vertex_count);
		}
		colors.resize(vertex_count);
		uvs.resize(vertex_count);

		PackedInt32Array indices;
		indices.resize(index_count);

		Span<Vector3> vertices_w(vertices.ptrw(), vertices.size());
		Span<Vector3> normals_w(normals.ptrw(), normals.size());
		Span<float> tangents_w;
		if (tangents_enabled) {
			tangents_w = Span<float>(tangents.ptrw(), tangents.size());
		}
		Span<Color> colors_w(colors.ptrw(), colors.size());
		Span<Vector2> uvs_w(uvs.ptrw(), uvs.size());
		Span<int> indices_w(indices.ptrw(), indices.size());

		// Populate arrays

		unsigned int vi = 0;
		unsigned int ti = 0;
		unsigned int ii = 0;

		for (unsigned int i = 0; i < surface.positions.size(); ++i) {
			vertices_w[vi] = to_vec3(surface.positions[i]);
			normals_w[vi] = to_vec3(surface.normals[i]);
			colors_w[vi] = baked_data.color;
			uvs_w[vi] = to_vec2(surface.uvs[i]);
			++vi;
		}
		if (tangents_enabled) {
			for (unsigned int i = 0; i < surface.tangents.size(); ++i) {
				tangents_w[ti] = surface.tangents[i];
				++ti;
			}
		}
		for (unsigned int i = 0; i < surface.indices.size(); ++i) {
			indices_w[ii] = surface.indices[i];
			++ii;
		}

		for (unsigned int side = 0; side < surface.side_positions.size(); ++side) {
			Span<const Vector3f> side_positions = to_span(surface.side_positions[side]);
			Span<const Vector2f> side_uvs = to_span(surface.side_uvs[side]);
			Span<const int> side_indices = to_span(surface.side_indices[side]);
			Span<const float> side_tangents = to_span(surface.side_tangents[side]);
			const Vector3 side_normal = to_vec3(Cube::g_side_normals[side]);

			const unsigned int vi0 = vi;

			for (unsigned int i = 0; i < side_positions.size(); ++i) {
				vertices_w[vi] = to_vec3(side_positions[i]);
				normals_w[vi] = side_normal;
				colors_w[vi] = baked_data.color;
				uvs_w[vi] = to_vec2(side_uvs[i]);
				++vi;
			}
			if (tangents_enabled) {
				for (unsigned int i = 0; i < side_tangents.size(); ++i) {
					tangents_w[ti] = side_tangents[i];
					++ti;
				}
			}
			for (unsigned int i = 0; i < side_indices.size(); ++i) {
				indices_w[ii] = vi0 + side_indices[i];
				++ii;
			}
		}

		Array arrays;
		arrays.resize(Mesh::ARRAY_MAX);
		arrays[Mesh::ARRAY_VERTEX] = vertices;
		arrays[Mesh::ARRAY_NORMAL] = normals;
		arrays[Mesh::ARRAY_TEX_UV] = uvs;
		arrays[Mesh::ARRAY_COLOR] = colors;
		if (tangents_enabled) {
			arrays[Mesh::ARRAY_TANGENT] = tangents;
		}
		arrays[Mesh::ARRAY_INDEX] = indices;

		mesh->add_surface_from_arrays(Mesh::PRIMITIVE_TRIANGLES, arrays);
	}

	return mesh;
}

void VoxelBlockyModel::rotate_collision_boxes_90(Vector3i::Axis axis, bool clockwise) {
	for (AABB &aabb : _collision_aabbs) {
		// Make it centered, rotation axis is the center of the voxel
		aabb.position -= Vector3(0.5, 0.5, 0.5);

		FixedArray<Vector3f, 2> points;
		points[0] = to_vec3f(aabb.position);
		points[1] = to_vec3f(aabb.position + aabb.size);
		// TODO Move Axis enum outside of vectors?
		math::rotate_90(to_span(points), Vector3f::Axis(axis), clockwise);
		const Vector3f min_pos = math::min(points[0], points[1]);
		const Vector3f max_pos = math::max(points[0], points[1]);
		aabb = AABB(to_vec3(min_pos), to_vec3(max_pos - min_pos));

		aabb.position += Vector3(0.5, 0.5, 0.5);
	}
}

void VoxelBlockyModel::rotate_collision_boxes_ortho(math::OrthoBasis ortho_basis) {
	Basis basis(to_vec3(ortho_basis.x), to_vec3(ortho_basis.y), to_vec3(ortho_basis.z));

	for (AABB &aabb : _collision_aabbs) {
		// Make it centered, rotation axis is the center of the voxel
		aabb.position -= Vector3(0.5, 0.5, 0.5);

		const Vector3 p0 = basis.xform(aabb.position);
		const Vector3 p1 = basis.xform(aabb.position + aabb.size);

		const Vector3 min_pos = math::min(p0, p1);
		const Vector3 max_pos = math::max(p0, p1);
		aabb = AABB(to_vec3(min_pos), to_vec3(max_pos - min_pos));

		aabb.position += Vector3(0.5, 0.5, 0.5);
	}
}

void VoxelBlockyModel::rotate_90(Vector3i::Axis axis, bool clockwise) {
	ZN_PRINT_ERROR("Not implemented");
	// Implemented in child classes
}

void VoxelBlockyModel::rotate_ortho(math::OrthoBasis ortho_basis) {
	ZN_PRINT_ERROR("Not implemented");
	// Implemented in child classes
}

void VoxelBlockyModel::_b_rotate_90(Vector3i::Axis axis, bool clockwise) {
	rotate_90(axis, clockwise);
}

// void ortho_simplify(Span<const Vector3f> vertices, Span<const int> indices, std::vector<int> &output) {
// TODO Optimization: implement mesh simplification based on axis-aligned triangles.
// It could be very effective on mesh collisions with the blocky mesher.
// }

void VoxelBlockyModel::_bind_methods() {
	ClassDB::bind_method(D_METHOD("set_color", "color"), &VoxelBlockyModel::set_color);
	ClassDB::bind_method(D_METHOD("get_color"), &VoxelBlockyModel::get_color);

	ClassDB::bind_method(
			D_METHOD("set_material_override", "index", "material"), &VoxelBlockyModel::set_material_override);
	ClassDB::bind_method(D_METHOD("get_material_override", "index"), &VoxelBlockyModel::get_material_override);

	ClassDB::bind_method(D_METHOD("set_transparent", "transparent"), &VoxelBlockyModel::set_transparent);
	ClassDB::bind_method(D_METHOD("is_transparent"), &VoxelBlockyModel::is_transparent);

	ClassDB::bind_method(
			D_METHOD("set_transparency_index", "transparency_index"), &VoxelBlockyModel::set_transparency_index);
	ClassDB::bind_method(D_METHOD("get_transparency_index"), &VoxelBlockyModel::get_transparency_index);

	ClassDB::bind_method(D_METHOD("is_random_tickable"), &VoxelBlockyModel::is_random_tickable);
	ClassDB::bind_method(D_METHOD("set_random_tickable"), &VoxelBlockyModel::set_random_tickable);

	ClassDB::bind_method(D_METHOD("set_mesh_collision_enabled", "surface_index", "enabled"),
			&VoxelBlockyModel::set_mesh_collision_enabled);
	ClassDB::bind_method(
			D_METHOD("is_mesh_collision_enabled", "surface_index"), &VoxelBlockyModel::is_mesh_collision_enabled);

	ClassDB::bind_method(D_METHOD("set_collision_aabbs", "aabbs"), &VoxelBlockyModel::_b_set_collision_aabbs);
	ClassDB::bind_method(D_METHOD("get_collision_aabbs"), &VoxelBlockyModel::_b_get_collision_aabbs);

	ClassDB::bind_method(D_METHOD("set_collision_mask", "mask"), &VoxelBlockyModel::set_collision_mask);
	ClassDB::bind_method(D_METHOD("get_collision_mask"), &VoxelBlockyModel::get_collision_mask);

	// Bound for editor purposes
	ClassDB::bind_method(D_METHOD("rotate_90"), &VoxelBlockyModel::_b_rotate_90);

	// TODO Update to StringName in Godot 4
	ADD_PROPERTY(PropertyInfo(Variant::COLOR, "color"), "set_color", "get_color");
	// TODO Might become obsolete
	ADD_PROPERTY(PropertyInfo(Variant::BOOL, "transparent", PROPERTY_HINT_NONE, "", PROPERTY_USAGE_STORAGE),
			"set_transparent", "is_transparent");
	ADD_PROPERTY(PropertyInfo(Variant::INT, "transparency_index"), "set_transparency_index", "get_transparency_index");
	ADD_PROPERTY(PropertyInfo(Variant::BOOL, "random_tickable"), "set_random_tickable", "is_random_tickable");

	ADD_GROUP("Box collision", "");

	// TODO What is the syntax `number:` in `hint_string` with `ARRAY`? It's old, hard to search usages in Godot's
	// codebase, and I can't find it anywhere in the documentation
	ADD_PROPERTY(PropertyInfo(Variant::ARRAY, "collision_aabbs", PROPERTY_HINT_TYPE_STRING,
						 String::num_int64(Variant::AABB) + ":"),
			"set_collision_aabbs", "get_collision_aabbs");
	ADD_PROPERTY(PropertyInfo(Variant::INT, "collision_mask", PROPERTY_HINT_LAYERS_3D_PHYSICS), "set_collision_mask",
			"get_collision_mask");

	BIND_ENUM_CONSTANT(SIDE_NEGATIVE_X);
	BIND_ENUM_CONSTANT(SIDE_POSITIVE_X);
	BIND_ENUM_CONSTANT(SIDE_NEGATIVE_Y);
	BIND_ENUM_CONSTANT(SIDE_POSITIVE_Y);
	BIND_ENUM_CONSTANT(SIDE_NEGATIVE_Z);
	BIND_ENUM_CONSTANT(SIDE_POSITIVE_Z);
	BIND_ENUM_CONSTANT(SIDE_COUNT);
}

} // namespace zylann::voxel<|MERGE_RESOLUTION|>--- conflicted
+++ resolved
@@ -23,29 +23,22 @@
 bool VoxelBlockyModel::_set(const StringName &p_name, const Variant &p_value) {
 	String property_name = p_name;
 
-<<<<<<< HEAD
-	if (name.begins_with("material_override_")) {
-		const int index = name.substr(ZN_ARRAY_LENGTH("material_override_")).to_int();
+	if (property_name.begins_with("material_override_")) {
+		const int index = property_name.substr(ZN_ARRAY_LENGTH("material_override_")).to_int();
 		set_material_override(index, p_value);
 		return true;
 
-	} else if (name.begins_with("collision_enabled_")) {
-		const int index = name.substr(ZN_ARRAY_LENGTH("collision_enabled_")).to_int();
+	} else if (property_name.begins_with("collision_enabled_")) {
+		const int index = property_name.substr(ZN_ARRAY_LENGTH("collision_enabled_")).to_int();
 		set_mesh_collision_enabled(index, p_value);
 		return true;
 	}
 
 	// LEGACY
 
-	if (name.begins_with("cube_tiles_")) {
-		String s = name.substr(ZN_ARRAY_LENGTH("cube_tiles_") - 1, name.length());
-		Cube::Side side = VoxelBlockyModelCube::name_to_side(s);
-=======
-	// TODO Eventualy these could be Rect2 for maximum flexibility?
 	if (property_name.begins_with("cube_tiles_")) {
 		String s = property_name.substr(ZN_ARRAY_LENGTH("cube_tiles_") - 1, property_name.length());
-		Cube::Side side = name_to_side(s);
->>>>>>> 4324bded
+		Cube::Side side = VoxelBlockyModelCube::name_to_side(s);
 		if (side != Cube::SIDE_COUNT) {
 			Vector2 v = p_value;
 			_legacy_properties.cube_tiles[side] = Vector2f(v.x, v.y);
@@ -54,30 +47,19 @@
 		_legacy_properties.found = true;
 		return true;
 
-<<<<<<< HEAD
-	} else if (name == "geometry_type") {
+	} else if (property_name == "geometry_type") {
 		_legacy_properties.geometry_type = LegacyProperties::GeometryType(int(p_value));
 		_legacy_properties.found = true;
 		return true;
 
-	} else if (name == "voxel_name") {
+	} else if (property_name == "voxel_name") {
 		_legacy_properties.name = p_value;
 		_legacy_properties.found = true;
 		return true;
 
-	} else if (name == "custom_mesh") {
+	} else if (property_name == "custom_mesh") {
 		_legacy_properties.custom_mesh = p_value;
 		_legacy_properties.found = true;
-=======
-	} else if (property_name.begins_with("material_override_")) {
-		const int index = property_name.substr(ZN_ARRAY_LENGTH("material_override_")).to_int();
-		set_material_override(index, p_value);
-		return true;
-
-	} else if (property_name.begins_with("collision_enabled_")) {
-		const int index = property_name.substr(ZN_ARRAY_LENGTH("collision_enabled_")).to_int();
-		set_mesh_collision_enabled(index, p_value);
->>>>>>> 4324bded
 		return true;
 	}
 
@@ -87,22 +69,8 @@
 bool VoxelBlockyModel::_get(const StringName &p_name, Variant &r_ret) const {
 	String property_name = p_name;
 
-<<<<<<< HEAD
-	if (name.begins_with("material_override_")) {
-		const int index = name.substr(ZN_ARRAY_LENGTH("material_override_")).to_int();
-=======
-	if (property_name.begins_with("cube_tiles_")) {
-		String s = property_name.substr(ZN_ARRAY_LENGTH("cube_tiles_") - 1, property_name.length());
-		Cube::Side side = name_to_side(s);
-		if (side != Cube::SIDE_COUNT) {
-			const Vector2f f = _cube_tiles[side];
-			r_ret = Vector2(f.x, f.y);
-			return true;
-		}
-
-	} else if (property_name.begins_with("material_override_")) {
+	if (property_name.begins_with("material_override_")) {
 		const int index = property_name.substr(ZN_ARRAY_LENGTH("material_override_")).to_int();
->>>>>>> 4324bded
 		r_ret = get_material_override(index);
 		return true;
 
@@ -114,8 +82,8 @@
 
 	// LEGACY
 
-	if (name.begins_with("cube_tiles_")) {
-		String s = name.substr(ZN_ARRAY_LENGTH("cube_tiles_") - 1, name.length());
+	if (property_name.begins_with("cube_tiles_")) {
+		String s = property_name.substr(ZN_ARRAY_LENGTH("cube_tiles_") - 1, property_name.length());
 		Cube::Side side = VoxelBlockyModelCube::name_to_side(s);
 		if (side != Cube::SIDE_COUNT) {
 			const Vector2f f = _legacy_properties.cube_tiles[side];
@@ -123,15 +91,15 @@
 			return true;
 		}
 
-	} else if (name == "geometry_type") {
+	} else if (property_name == "geometry_type") {
 		r_ret = int(_legacy_properties.geometry_type);
 		return true;
 
-	} else if (name == "voxel_name") {
+	} else if (property_name == "voxel_name") {
 		r_ret = _legacy_properties.name;
 		return true;
 
-	} else if (name == "custom_mesh") {
+	} else if (property_name == "custom_mesh") {
 		r_ret = _legacy_properties.custom_mesh;
 		return true;
 	}
@@ -160,15 +128,9 @@
 	}
 }
 
-<<<<<<< HEAD
 // void VoxelBlockyModel::set_voxel_name(String name) {
 // 	_name = name;
 // }
-=======
-void VoxelBlockyModel::set_voxel_name(String p_name) {
-	_name = p_name;
-}
->>>>>>> 4324bded
 
 // void VoxelBlockyModel::set_id(int id) {
 // 	ERR_FAIL_COND(id < 0 || (unsigned int)id >= VoxelBlockyLibrary::MAX_VOXEL_TYPES);
