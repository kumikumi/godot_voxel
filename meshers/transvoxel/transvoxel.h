--- conflicted
+++ resolved
@@ -24,13 +24,8 @@
 enum TexturingMode {
 	TEXTURES_NONE,
 	// Blends the 4 most-represented textures in the given block, ignoring the others.
-<<<<<<< HEAD
 	// Texture indices and blend factors have 4-bit precision (maximum 16 textures and 16 transition gradients),
-	// and are respectively encoded in UV and UV2.
-=======
-	// Texture indices and blend factors have 4-bit precision (maximum 16 textures),
 	// and are respectively encoded in UV.x and UV.y.
->>>>>>> 97bbcacd
 	TEXTURES_BLEND_4_OVER_16
 };
 
