--- conflicted
+++ resolved
@@ -178,12 +178,9 @@
 	// Once capacity is big enough, no more memory should be allocated
 	clear_output();
 
-<<<<<<< HEAD
+	const VoxelBuffer &voxels = input.voxels;
 	ERR_FAIL_COND(voxels.get_channel_depth(channel) != VoxelBuffer::DEPTH_8_BIT);
 
-=======
-	const VoxelBuffer &voxels = input.voxels;
->>>>>>> dacd18b7
 	build_internal(voxels, channel);
 
 	if (_output_vertices.size() == 0) {
