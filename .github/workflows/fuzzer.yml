name: 🐺️ Fuzzer
on:
  push:
  pull_request:
  schedule:
    - cron: '0 0 * * *'

# Global Cache Settings
env:
  GODOT_BASE_BRANCH: master
  SCONS_CACHE_LIMIT: 4096
  GODOT_BINARY_NAME: godot.linuxbsd.editor.dev.x86_64.san

jobs:
  module-compilation:
    runs-on: "ubuntu-22.04"
    name: Editor

    steps:
      # Clone Godot
      - uses: actions/checkout@v3
        with:
          repository: godotengine/godot
          ref: master

      # Clone our module under the correct directory
      - uses: actions/checkout@v3
        with:
          path: modules/voxel

      # Azure repositories are not reliable, we need to prevent azure giving us packages.
      - name: Make apt sources.list use the default Ubuntu repositories
        run: |
          sudo rm -f /etc/apt/sources.list.d/*
          sudo cp -f modules/voxel/misc/sources.list /etc/apt/sources.list
          sudo apt-get update

      # Install all packages (except scons)
      - name: Configure dependencies
        run: |
          sudo apt-get install build-essential pkg-config libx11-dev libxcursor-dev \
            libxinerama-dev libgl1-mesa-dev libglu-dev libasound2-dev libpulse-dev libudev-dev libxi-dev libxrandr-dev yasm scons \
            xvfb wget unzip

      # Upload cache on completion and check it out now
      - name: Load .scons_cache directory
        id: fuzzer-cache
        uses: actions/cache@v3
        with:
          path: ${{github.workspace}}/.scons_cache/
          key: ${{github.job}}-${{env.GODOT_BASE_BRANCH}}-${{github.ref}}-${{github.sha}}
          restore-keys: |
            ${{github.job}}-${{env.GODOT_BASE_BRANCH}}-${{github.ref}}-${{github.sha}}
            ${{github.job}}-${{env.GODOT_BASE_BRANCH}}-${{github.ref}}
            ${{github.job}}-${{env.GODOT_BASE_BRANCH}}

      # NO-PIE is for more detailed bactraces with line symbols
      - name: Compilation
        env:
          SCONS_CACHE: ${{github.workspace}}/.scons_cache/
        run: |
          # Helpful to test later code without needing to compile entire editor
          #wget https://downloads.tuxfamily.org/godotengine/4.0/beta3/Godot_v4.0-beta3_linux.x86_64.zip -O a.zip
          #unzip a.zip
          #mkdir bin/
          #mv Godot_v4.0-beta3_linux.x86_64 bin/godot.linuxbsd.editor.dev.x86_64.san

          scons target=editor use_ubsan=yes use_asan=yes -j2 linker=gold dev_build=yes CCFLAGS="-fpie" LINKFLAGS="-no-pie"

      - uses: actions/upload-artifact@v3
        with:
          name: godot-linux
          path: |
            bin/

  # Different step, to be able to repeat it if needed
  fuzz-project:
    runs-on: "ubuntu-22.04"
    name: Fuzzer
    needs: module-compilation
    steps:

      # Download binaries from
      - name: Download Executed project
        uses: actions/download-artifact@v3
        with:
          name: godot-linux
          path: bin

      # Add execute bit to downloaded binary
      - name: Download Executed project
        run: |
          chmod +x bin/godot.linuxbsd.editor.dev.x86_64.san

<<<<<<< HEAD
      # We should always be explicit with our flags usage here since it's gonna be sure to always set those flags
      - name: Compilation
        env:
          SCONS_CACHE: ${{github.workspace}}/.scons_cache/
        # TODO Enhancement: can't make sanitized builds because the CI doesn't have enough memory to perform linking...
        # Use another linker like `mold`? Or wait till we use GDExtension to hope for a smaller link phase?
        # (even though official Godot has no problem with it :shrug:)
        #run: scons -j2 use_asan=yes use_ubsan=yes
        run: scons target=editor dev_build=yes -j2
=======
      # Clone our module under the correct directory
      - uses: actions/checkout@v3
        with:
          path: modules/voxel

      # Clone fuzzer
      - name: Checkout Godot fuzzer backend
        uses: actions/checkout@v3
        with:
          repository: qarmin/Qarminer
          ref: "4.0"
          path: fuzzer
>>>>>>> a441a28d

      - name: Copy fuzzer settings
        run: |
          cp modules/voxel/misc/fuzzer_config.txt fuzzer/settings.txt

      # Download, unzip and setup SwiftShader library
      # See https://github.com/godotengine/regression-test-project/releases/tag/_ci-deps for details
      - name: Download SwiftShader
        if: ${{ matrix.tests }}
        run: |
          wget https://github.com/godotengine/regression-test-project/releases/download/_ci-deps/swiftshader-ubuntu20.04-20211002.zip
          unzip swiftshader-ubuntu20.04-20211002.zip
          curr="$(pwd)/libvk_swiftshader.so"
          sed -i "s|PATH_TO_CHANGE|$curr|" vk_swiftshader_icd.json

      # Download reproducer
      - name: Download reproducer
        run: |
          wget -nv https://github.com/qarmin/Qarminer/releases/download/reproducer/find_minimal_godot_crash_0.1.0 -O reproducer
          chmod +x ./reproducer

      # 960 seconds - Hard timeout time, controlled by OS/timeout app
      # 600 seconds - Timeout controlled by Fuzzer app(certain functions may freeze Godot, so this is not reliable method, so using also method from above with little bigger timeout value)
      # FunctionsExectuor.tscn - Scene which tests almost all function of choosen classes
      # UBSAN_OPTIONS - suppress false positives from thirdparty Godot libraries

      # Reproducer options
      # timeout -v 3600 - protection from timeout(should not happen anyway)
      # arguments - should be same like in normal fuzzer run(without xvfb-run and scene)
      # 60_50 - timeouts, 60 means 60s for single run, if this time exceed, that means that current scene timeouts, 50 means 50 minutes for all checking, if reproducer cannot find problem within this time, then returned is 0 status, because problem probably happens not regulary due e.g. big amount of checked functions

      # HEADLESS
      - name: Run fuzzer Headless
        run: |
          UBSAN_OPTIONS=suppressions=../modules/voxel/misc/suppressions.supp DRI_PRIME=0 timeout -v 960 xvfb-run bin/godot.linuxbsd.editor.dev.x86_64.san FunctionExecutor.tscn 600 --headless --path fuzzer 2>&1 | tee sanitizers_log.txt || true
          tail -n 200 sanitizers_log.txt >> project_results.txt

      - name: Copy results from fuzzer directory
        run: |
          mv fuzzer/results.txt . || true
          mv fuzzer/CRASH_FOUND . || true
          mv fuzzer/crash_reproduce.gd results.txt || true

      - name: Run reproducer Headless
        run: |
          echo "extends Node" > temp.txt
          echo "func _process(delta):" >> temp.txt
          if [ -f results.txt ]; then
            cat temp.txt results.txt > fuzzer/Node.gd.test || true
            UBSAN_OPTIONS=suppressions=../modules/voxel/misc/suppressions.supp DRI_PRIME=0 timeout -v 3600 ./reproducer bin/godot.linuxbsd.editor.dev.x86_64.san 60_50 fuzzer --headless
          fi

      - name: Store reproducer Headless
        uses: actions/upload-artifact@v3
        with:
          name: reproducer_4_headless
          path: crash_reproduce.gd
          if-no-files-found: ignore

      - name: Clear data before next run
        run: |
          echo "==================================" >> results_connected.txt || true
          cat results.txt >> results_connected.txt || true
          rm results.txt || true
          rm crash_reproduce.gd || true


      # GLES 3
      - name: Run fuzzer GLES3
        run: |
          UBSAN_OPTIONS=suppressions=../modules/voxel/misc/suppressions.supp DRI_PRIME=0 timeout -v 960 xvfb-run bin/godot.linuxbsd.editor.dev.x86_64.san FunctionExecutor.tscn 600 --rendering-driver opengl3 --audio-driver Dummy --path fuzzer 2>&1 | tee sanitizers_log.txt || true
          tail -n 200 sanitizers_log.txt >> project_results.txt

      - name: Copy results from fuzzer directory
        run: |
          mv fuzzer/results.txt . || true
          mv fuzzer/CRASH_FOUND . || true
          mv fuzzer/crash_reproduce.gd results.txt || true

      - name: Run reproducer GLES3
        run: |
          echo "extends Node" > temp.txt
          echo "func _process(delta):" >> temp.txt
          if [ -f results.txt ]; then
            cat temp.txt results.txt > fuzzer/Node.gd.test || true
            UBSAN_OPTIONS=suppressions=../modules/voxel/misc/suppressions.supp DRI_PRIME=0 timeout -v 3600 ./reproducer bin/godot.linuxbsd.editor.dev.x86_64.san 60_50 fuzzer --rendering-driver opengl3 --audio-driver Dummy
          fi

      - name: Store reproducer Headless
        uses: actions/upload-artifact@v3
        with:
          name: reproducer_4_gles3
          path: crash_reproduce.gd
          if-no-files-found: ignore

      - name: Clear data before next run
        run: |
          echo "==================================" >> results_connected.txt || true
          cat results.txt >> results_connected.txt || true
          rm results.txt || true
          rm crash_reproduce.gd || true

      # Vulkan
      - name: Run fuzzer Vulkan
        run: |
          VK_ICD_FILENAMES=$(pwd)/vk_swiftshader_icd.json UBSAN_OPTIONS=suppressions=../modules/voxel/misc/suppressions.supp DRI_PRIME=0 timeout -v 960 xvfb-run bin/godot.linuxbsd.editor.dev.x86_64.san FunctionExecutor.tscn 600 --rendering-driver opengl3 --audio-driver Dummy  --path fuzzer 2>&1 | tee sanitizers_log.txt || true
          tail -n 200 sanitizers_log.txt >> project_results.txt

      - name: Copy results from fuzzer directory
        run: |
          mv fuzzer/results.txt . || true
          mv fuzzer/CRASH_FOUND . || true
          mv fuzzer/crash_reproduce.gd results.txt || true

      - name: Run reproducer Vulkan
        run: |
          echo "extends Node" > temp.txt
          echo "func _process(delta):" >> temp.txt
          if [ -f results.txt ]; then
            cat temp.txt results.txt > fuzzer/Node.gd.test || true
            VK_ICD_FILENAMES=$(pwd)/vk_swiftshader_icd.json UBSAN_OPTIONS=suppressions=../modules/voxel/misc/suppressions.supp DRI_PRIME=0 timeout -v 3600 ./reproducer bin/godot.linuxbsd.editor.dev.x86_64.san 60_50 fuzzer --rendering-driver opengl3 --audio-driver Dummy
          fi

      - name: Store reproducer Vulkan
        uses: actions/upload-artifact@v3
        with:
          name: reproducer_4_vulkan
          path: crash_reproduce.gd
          if-no-files-found: ignore

      - name: Clear data before next run
        run: |
          echo "==================================" >> results_connected.txt || true
          cat results.txt >> results_connected.txt || true
          rm results.txt || true
          rm crash_reproduce.gd || true


      - name: Store project results
        uses: actions/upload-artifact@v3
        with:
          name: project-results
          path: project_results.txt

      - name: Store last run functions
        uses: actions/upload-artifact@v3
        with:
          name: last-run-functions
          path: results_connected.txt

      - name: Check fuzzer output
        run: |
          modules/voxel/misc/check_ci_log.py sanitizers_log.txt<|MERGE_RESOLUTION|>--- conflicted
+++ resolved
@@ -92,17 +92,6 @@
         run: |
           chmod +x bin/godot.linuxbsd.editor.dev.x86_64.san
 
-<<<<<<< HEAD
-      # We should always be explicit with our flags usage here since it's gonna be sure to always set those flags
-      - name: Compilation
-        env:
-          SCONS_CACHE: ${{github.workspace}}/.scons_cache/
-        # TODO Enhancement: can't make sanitized builds because the CI doesn't have enough memory to perform linking...
-        # Use another linker like `mold`? Or wait till we use GDExtension to hope for a smaller link phase?
-        # (even though official Godot has no problem with it :shrug:)
-        #run: scons -j2 use_asan=yes use_ubsan=yes
-        run: scons target=editor dev_build=yes -j2
-=======
       # Clone our module under the correct directory
       - uses: actions/checkout@v3
         with:
@@ -115,7 +104,6 @@
           repository: qarmin/Qarminer
           ref: "4.0"
           path: fuzzer
->>>>>>> a441a28d
 
       - name: Copy fuzzer settings
         run: |
