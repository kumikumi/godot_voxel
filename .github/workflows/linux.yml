--- conflicted
+++ resolved
@@ -19,11 +19,7 @@
         include:
           # Just to check if building still works in that version
           - name: Editor debug build (4.0)
-<<<<<<< HEAD
-            float: 32
-=======
             precision: single
->>>>>>> 8818cfb5
             target: editor
             dev_build: yes
             #dev_mode: yes # Flags specified manually. We want extra checks but we don't want to compile tests
@@ -31,8 +27,6 @@
             executable_name: godot.linuxbsd.editor.dev.x86_64
             godot_base_branch: "4.0"
 
-<<<<<<< HEAD
-=======
           # Just to check if building works in Godot master
           - name: Editor debug build (master)
             precision: single
@@ -43,7 +37,6 @@
             executable_name: godot.linuxbsd.editor.dev.x86_64
             godot_base_branch: "master"
 
->>>>>>> 8818cfb5
           - name: Editor debug build
             precision: single
             target: editor
