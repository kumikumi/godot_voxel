#include "voxel_lod_terrain.h"
#include "../constants/voxel_string_names.h"
#include "../edition/voxel_tool_lod_terrain.h"
#include "../meshers/transvoxel/voxel_mesher_transvoxel.h"
#include "../server/voxel_async_dependency_tracker.h"
#include "../server/voxel_server.h"
#include "../util/funcs.h"
#include "../util/godot/funcs.h"
#include "../util/macros.h"
#include "../util/profiling.h"
#include "../util/profiling_clock.h"
#include "instancing/voxel_instancer.h"

#include <core/core_string_names.h>
#include <core/engine.h>
#include <scene/3d/mesh_instance.h>
#include <scene/resources/packed_scene.h>

namespace {

Ref<ArrayMesh> build_mesh(const Vector<Array> surfaces, Mesh::PrimitiveType primitive, int compression_flags,
		Ref<Material> material) {
	VOXEL_PROFILE_SCOPE();
	Ref<ArrayMesh> mesh;
	mesh.instance();

	unsigned int surface_index = 0;
	for (int i = 0; i < surfaces.size(); ++i) {
		Array surface = surfaces[i];

		if (surface.empty()) {
			continue;
		}

		CRASH_COND(surface.size() != Mesh::ARRAY_MAX);
		if (!is_surface_triangulated(surface)) {
			continue;
		}

		// TODO Use `add_surface`, it's about 20% faster after measuring in Tracy (though we may see if Godot 4 expects the same)
		mesh->add_surface_from_arrays(primitive, surface, Array(), compression_flags);
		mesh->surface_set_material(surface_index, material);
		// No multi-material supported yet
		++surface_index;
	}

	// Debug code to highlight vertex sharing
	/*if (mesh->get_surface_count() > 0) {
		Array wireframe_surface = generate_debug_seams_wireframe_surface(mesh, 0);
		if (wireframe_surface.size() > 0) {
			const int wireframe_surface_index = mesh->get_surface_count();
			mesh->add_surface_from_arrays(Mesh::PRIMITIVE_LINES, wireframe_surface);
			Ref<SpatialMaterial> line_material;
			line_material.instance();
			line_material->set_flag(SpatialMaterial::FLAG_UNSHADED, true);
			line_material->set_albedo(Color(1.0, 0.0, 1.0));
			mesh->surface_set_material(wireframe_surface_index, line_material);
		}
	}*/

	if (is_mesh_empty(mesh)) {
		mesh = Ref<Mesh>();
	}

	return mesh;
}

// To use on loaded blocks
static inline void schedule_mesh_update(VoxelMeshBlock *block, std::vector<Vector3i> &blocks_pending_update) {
	if (block->get_mesh_state() != VoxelMeshBlock::MESH_UPDATE_NOT_SENT) {
		if (block->active) {
			// Schedule an update
			block->set_mesh_state(VoxelMeshBlock::MESH_UPDATE_NOT_SENT);
			blocks_pending_update.push_back(block->position);
		} else {
			// Just mark it as needing update, so the visibility system will schedule its update when needed
			block->set_mesh_state(VoxelMeshBlock::MESH_NEED_UPDATE);
		}
	}
}

struct BeforeUnloadDataAction {
	std::vector<VoxelLodTerrain::BlockToSave> &blocks_to_save;
	bool save;

	void operator()(VoxelDataBlock *block) {
		// Save if modified
		// TODO Don't ask for save if the stream doesn't support it!
		if (save && block->is_modified()) {
			//print_line(String("Scheduling save for block {0}").format(varray(block->position.to_vec3())));
			VoxelLodTerrain::BlockToSave b;
			// We don't copy since the block will be unloaded anyways
			b.voxels = block->get_voxels_shared();
			b.position = block->position;
			b.lod = block->lod_index;
			blocks_to_save.push_back(b);
		}
	}
};

struct BeforeUnloadMeshAction {
	std::vector<Ref<ShaderMaterial>> &shader_material_pool;

	void operator()(VoxelMeshBlock *block) {
		VOXEL_PROFILE_SCOPE_NAMED("Recycle material");
		// Recycle material
		Ref<ShaderMaterial> sm = block->get_shader_material();
		if (sm.is_valid()) {
			shader_material_pool.push_back(sm);
			block->set_shader_material(Ref<ShaderMaterial>());
		}
	}
};

struct ScheduleSaveAction {
	std::vector<VoxelLodTerrain::BlockToSave> &blocks_to_save;

	void operator()(VoxelDataBlock *block) {
		// Save if modified
		// TODO Don't ask for save if the stream doesn't support it!
		if (block->is_modified()) {
			//print_line(String("Scheduling save for block {0}").format(varray(block->position.to_vec3())));
			VoxelLodTerrain::BlockToSave b;

			b.voxels = gd_make_shared<VoxelBufferInternal>();
			{
				RWLockRead lock(block->get_voxels().get_lock());
				block->get_voxels_const().duplicate_to(*b.voxels, true);
			}

			b.position = block->position;
			b.lod = block->lod_index;
			blocks_to_save.push_back(b);
			block->set_modified(false);
		}
	}
};

static inline uint64_t get_ticks_msec() {
	return OS::get_singleton()->get_ticks_msec();
}

} // namespace

VoxelLodTerrain::VoxelLodTerrain() {
	// Note: don't do anything heavy in the constructor.
	// Godot may create and destroy dozens of instances of all node types on startup,
	// due to how ClassDB gets its default values.

	PRINT_VERBOSE("Construct VoxelLodTerrain");

	_data = gd_make_shared<VoxelDataLodMap>();

	set_notify_transform(true);

	// Doing this to setup the defaults
	set_process_mode(_process_mode);

	// Infinite by default
	_bounds_in_voxels = Box3i::from_center_extents(Vector3i(0), Vector3i(VoxelConstants::MAX_VOLUME_EXTENT));

	struct ApplyMeshUpdateTask : public IVoxelTimeSpreadTask {
		void run() override {
			if (!VoxelServer::get_singleton()->is_volume_valid(volume_id)) {
				// The node can have been destroyed while this task was still pending
				PRINT_VERBOSE("Cancelling ApplyMeshUpdateTask, volume_id is invalid");
				return;
			}
			self->apply_mesh_update(data);
		}
		uint32_t volume_id = 0;
		VoxelLodTerrain *self = nullptr;
		VoxelServer::BlockMeshOutput data;
	};

	// Mesh updates are spread over frames by scheduling them in a task runner of VoxelServer,
	// but instead of using a reception buffer we use a callback,
	// because this kind of task scheduling would otherwise delay the update by 1 frame
	VoxelServer::VolumeCallbacks callbacks;
	callbacks.data = this;
	callbacks.mesh_output_callback = [](void *cb_data, const VoxelServer::BlockMeshOutput &ob) {
		VoxelLodTerrain *self = reinterpret_cast<VoxelLodTerrain *>(cb_data);
		ApplyMeshUpdateTask *task = memnew(ApplyMeshUpdateTask);
		task->volume_id = self->get_volume_id();
		task->self = self;
		task->data = ob;
		VoxelServer::get_singleton()->push_time_spread_task(task);
	};
	callbacks.data_output_callback = [](void *cb_data, VoxelServer::BlockDataOutput &ob) {
		VoxelLodTerrain *self = reinterpret_cast<VoxelLodTerrain *>(cb_data);
		self->apply_data_block_response(ob);
	};

	_volume_id = VoxelServer::get_singleton()->add_volume(callbacks, VoxelServer::VOLUME_SPARSE_OCTREE);
	VoxelServer::get_singleton()->set_volume_octree_lod_distance(_volume_id, get_lod_distance());

	// TODO Being able to set a LOD smaller than the stream is probably a bad idea,
	// Because it prevents edits from propagating up to the last one, they will be left out of sync
	set_lod_count(4);

	set_lod_distance(48.f);

	// For ease of use in editor
	Ref<VoxelMesherTransvoxel> default_mesher;
	default_mesher.instance();
	_mesher = default_mesher;
}

VoxelLodTerrain::~VoxelLodTerrain() {
	PRINT_VERBOSE("Destroy VoxelLodTerrain");
	abort_async_edits();
	VoxelServer::get_singleton()->remove_volume(_volume_id);
	// Instancer can take care of itself
}

Ref<Material> VoxelLodTerrain::get_material() const {
	return _material;
}

void VoxelLodTerrain::set_material(Ref<Material> p_material) {
	_material = p_material;
}

unsigned int VoxelLodTerrain::get_data_block_size() const {
	return _data->lods[0].map.get_block_size();
}

unsigned int VoxelLodTerrain::get_data_block_size_pow2() const {
	return _data->lods[0].map.get_block_size_pow2();
}

unsigned int VoxelLodTerrain::get_mesh_block_size_pow2() const {
	return _lods[0].mesh_map.get_block_size_pow2();
}

unsigned int VoxelLodTerrain::get_mesh_block_size() const {
	return _lods[0].mesh_map.get_block_size();
}

void VoxelLodTerrain::set_stream(Ref<VoxelStream> p_stream) {
	if (p_stream == _stream) {
		return;
	}

	_stream = p_stream;

#ifdef TOOLS_ENABLED
	if (_stream.is_valid()) {
		if (Engine::get_singleton()->is_editor_hint()) {
			Ref<Script> script = _stream->get_script();
			if (script.is_valid()) {
				// Safety check. It's too easy to break threads by making a script reload.
				// You can turn it back on, but be careful.
				_run_stream_in_editor = false;
				_change_notify();
			}
		}
	}
#endif

	_on_stream_params_changed();
}

Ref<VoxelStream> VoxelLodTerrain::get_stream() const {
	return _stream;
}

void VoxelLodTerrain::set_generator(Ref<VoxelGenerator> p_generator) {
	if (p_generator == _generator) {
		return;
	}

	_generator = p_generator;

#ifdef TOOLS_ENABLED
	if (_generator.is_valid()) {
		if (Engine::get_singleton()->is_editor_hint()) {
			Ref<Script> script = _generator->get_script();
			if (script.is_valid()) {
				// Safety check. It's too easy to break threads by making a script reload.
				// You can turn it back on, but be careful.
				_run_stream_in_editor = false;
				_change_notify();
			}
		}
	}
#endif

	_on_stream_params_changed();
}

Ref<VoxelGenerator> VoxelLodTerrain::get_generator() const {
	return _generator;
}

void VoxelLodTerrain::set_mesher(Ref<VoxelMesher> p_mesher) {
	if (_mesher == p_mesher) {
		return;
	}

	stop_updater();

	_mesher = p_mesher;

	if (_mesher.is_valid()) {
		start_updater();
		remesh_all_blocks();
	}

	update_configuration_warning();
}

Ref<VoxelMesher> VoxelLodTerrain::get_mesher() const {
	return _mesher;
}

void VoxelLodTerrain::_on_stream_params_changed() {
	stop_streamer();
	stop_updater();

	if (_stream.is_valid()) {
		//const int stream_block_size_po2 = _stream->get_block_size_po2();
		//_set_block_size_po2(stream_block_size_po2);

		// TODO We have to figure out streams that have a LOD requirement
		// const int stream_lod_count = _stream->get_lod_count();
		// _set_lod_count(min(stream_lod_count, get_lod_count()));

		if (_full_load_mode && !_stream->supports_loading_all_blocks()) {
			ERR_PRINT("The chosen stream does not supports loading all blocks. Full load mode cannot be used.");
			_full_load_mode = false;
#ifdef TOOLS_ENABLED
			property_list_changed_notify();
#endif
		}
	}

	VoxelServer::get_singleton()->set_volume_data_block_size(_volume_id, get_data_block_size());
	VoxelServer::get_singleton()->set_volume_render_block_size(_volume_id, get_mesh_block_size());

	reset_maps();
	// TODO Size other than 16 is not really supported though.
	// also this code isn't right, it doesnt update the other lods
	//_data->lods[0].map.create(p_block_size_po2, 0);

	if ((_stream.is_valid() || _generator.is_valid()) &&
			(Engine::get_singleton()->is_editor_hint() == false || _run_stream_in_editor)) {
		start_streamer();
		start_updater();
	}

	// The whole map might change, so make all area dirty
	for (unsigned int i = 0; i < _lod_count; ++i) {
		Lod &lod = _lods[i];
		lod.last_view_distance_data_blocks = 0;
		lod.last_view_distance_mesh_blocks = 0;
	}

	update_configuration_warning();
}

/*void VoxelLodTerrain::set_data_block_size_po2(unsigned int p_block_size_po2) {
	ERR_FAIL_COND(p_block_size_po2 < 1);
	ERR_FAIL_COND(p_block_size_po2 > 32);

	unsigned int block_size_po2 = p_block_size_po2;
	if (_stream.is_valid()) {
		block_size_po2 = _stream->get_block_size_po2();
	}

	if (block_size_po2 == get_data_block_size_pow2()) {
		return;
	}

	_on_stream_params_changed();
}*/

void VoxelLodTerrain::set_mesh_block_size(unsigned int mesh_block_size) {
	// Mesh block size cannot be smaller than data block size, for now
	mesh_block_size = clamp(mesh_block_size, get_data_block_size(), VoxelConstants::MAX_BLOCK_SIZE);

	// Only these sizes are allowed at the moment. This stuff is still not supported in a generic way yet,
	// some code still exploits the fact it's a multiple of data block size, for performance
	unsigned int po2;
	switch (mesh_block_size) {
		case 16:
			po2 = 4;
			break;
		case 32:
			po2 = 5;
			break;
		default:
			mesh_block_size = 16;
			po2 = 4;
			break;
	}
	if (mesh_block_size == get_mesh_block_size()) {
		return;
	}

	// Reset mesh maps
	for (unsigned int lod_index = 0; lod_index < _lod_count; ++lod_index) {
		Lod &lod = _lods[lod_index];
		if (_instancer != nullptr) {
			// Unload instances
			VoxelInstancer *instancer = _instancer;
			lod.mesh_map.for_all_blocks([lod_index, instancer](VoxelMeshBlock *block) {
				instancer->on_mesh_block_exit(block->position, lod_index);
			});
		}
		// Unload mesh blocks
		lod.mesh_map.for_all_blocks(BeforeUnloadMeshAction{ _shader_material_pool });
		lod.mesh_map.create(po2, lod_index);
		// Reset view distance cache so they will be re-entered
		lod.last_view_distance_mesh_blocks = 0;
	}

	// Reset LOD octrees
	LodOctree::NoDestroyAction nda;
	for (Map<Vector3i, OctreeItem>::Element *E = _lod_octrees.front(); E; E = E->next()) {
		OctreeItem &item = E->value();
		item.octree.create_from_lod_count(get_mesh_block_size(), _lod_count, nda);
	}

	VoxelServer::get_singleton()->set_volume_render_block_size(_volume_id, mesh_block_size);

	// Update voxel bounds because block size change can affect octree size
	set_voxel_bounds(_bounds_in_voxels);
}

void VoxelLodTerrain::set_full_load_mode_enabled(bool enabled) {
	if (enabled != _full_load_mode) {
		_full_load_mode = enabled;
		_on_stream_params_changed();
	}
}

bool VoxelLodTerrain::is_full_load_mode_enabled() const {
	return _full_load_mode;
}

void VoxelLodTerrain::set_mesh_block_active(VoxelMeshBlock &block, bool active) {
	if (block.active == active) {
		return;
	}

	block.active = active;

	if (_lod_fade_duration == 0.f) {
		block.set_visible(active);
		return;
	}

	VoxelMeshBlock::FadingState fading_state;
	// Initial progress has to be set too because it sometimes happens that a LOD must appear before its parent
	// finished fading in. So the parent will have to fade out from solid with the same duration.
	float initial_progress;
	if (active) {
		block.set_visible(true);
		fading_state = VoxelMeshBlock::FADING_IN;
		initial_progress = 0.f;
	} else {
		fading_state = VoxelMeshBlock::FADING_OUT;
		initial_progress = 1.f;
	}

	if (block.fading_state != fading_state) {
		if (block.fading_state == VoxelMeshBlock::FADING_NONE) {
			Lod &lod = _lods[block.lod_index];
			// Must not have duplicates
			ERR_FAIL_COND(lod.fading_blocks.has(block.position));
			lod.fading_blocks.insert(block.position, &block);
		}
		block.fading_state = fading_state;
		block.fading_progress = initial_progress;
	}
}

// Generates all non-present blocks in preparation for an edit.
// This function schedules one parallel task for every block.
// The returned tracker may be polled to detect when it is complete.
std::shared_ptr<VoxelAsyncDependencyTracker> VoxelLodTerrain::preload_boxes_async(Span<const Box3i> voxel_boxes,
		Span<IVoxelTask *> next_tasks) {
	VOXEL_PROFILE_SCOPE();
	ERR_FAIL_COND_V_MSG(_full_load_mode == false, nullptr, "This function can only be used in full load mode");
	const uint32_t volume_id = _volume_id;

	struct TaskArguments {
		Vector3i block_pos;
		unsigned int lod_index;
	};

	std::vector<TaskArguments> todo;

	for (unsigned int lod_index = 0; lod_index < _lod_count; ++lod_index) {
		for (unsigned int box_index = 0; box_index < voxel_boxes.size(); ++box_index) {
			VOXEL_PROFILE_SCOPE_NAMED("Box");

			Lod &lod = _lods[lod_index];
			const Box3i voxel_box = voxel_boxes[box_index];
			const Box3i block_box = voxel_box.downscaled(get_data_block_size() << lod_index);

			// PRINT_VERBOSE(String("Preloading box {0} at lod {1}")
			// 						.format(varray(block_box.to_string(), lod_index)));

			VoxelDataLodMap::Lod &data_lod = _data->lods[lod_index];
			RWLockRead rlock(data_lod.map_lock);

			block_box.for_each_cell([&lod, &data_lod, lod_index, &todo](Vector3i block_pos) {
				if (!data_lod.map.has_block(block_pos) && !lod.has_loading_block(block_pos)) {
					todo.push_back({ block_pos, lod_index });
					lod.loading_blocks.insert(block_pos);
				}
			});
		}
	}

	PRINT_VERBOSE(String("Preloading boxes with {1} tasks").format(varray(SIZE_T_TO_VARIANT(todo.size()))));

	std::shared_ptr<VoxelAsyncDependencyTracker> tracker = nullptr;

	// TODO `next_tasks` is executed in parallel. But since they can be edits, may we do them in sequence?

	if (todo.size() > 0) {
		VOXEL_PROFILE_SCOPE_NAMED("Posting requests");

		// Only create the tracker if we actually are creating tasks. If we still create it,
		// no task will take ownership of it, so if it is not stored after this function returns,
		// it would destroy `next_tasks`.

		// This may first run the generation tasks, and then the edits
		std::shared_ptr<VoxelAsyncDependencyTracker> tracker =
				gd_make_shared<VoxelAsyncDependencyTracker>(todo.size(), next_tasks);

		for (unsigned int i = 0; i < todo.size(); ++i) {
			const TaskArguments args = todo[i];
			VoxelServer::get_singleton()->request_block_generate(volume_id, args.block_pos, args.lod_index, tracker);
		}

	} else if (next_tasks.size() > 0) {
		// Nothing to preload, we may schedule `next_tasks` right now
		VoxelServer::get_singleton()->push_async_tasks(next_tasks);
	}

	return tracker;
}

inline int get_octree_size_po2(const VoxelLodTerrain &self) {
	return self.get_mesh_block_size_pow2() + self.get_lod_count() - 1;
}

bool VoxelLodTerrain::is_area_editable(Box3i p_voxel_box) const {
	if (_full_load_mode) {
		return true;
	}
	const Box3i voxel_box = p_voxel_box.clipped(_bounds_in_voxels);
	VoxelDataLodMap::Lod &data_lod0 = _data->lods[0];
	{
		RWLockRead rlock(data_lod0.map_lock);
		const bool all_blocks_present = data_lod0.map.is_area_fully_loaded(voxel_box);
		return all_blocks_present;
	}
}

inline std::shared_ptr<VoxelBufferInternal> try_get_voxel_buffer_with_lock(
		const VoxelDataLodMap::Lod &data_lod, Vector3i block_pos) {
	RWLockRead rlock(data_lod.map_lock);
	const VoxelDataBlock *block = data_lod.map.get_block(block_pos);
	if (block == nullptr) {
		return nullptr;
	}
	return block->get_voxels_shared();
}

inline VoxelSingleValue get_voxel_with_lock(VoxelBufferInternal &vb, Vector3i pos, unsigned int channel) {
	VoxelSingleValue v;
	if (channel == VoxelBufferInternal::CHANNEL_SDF) {
		RWLockRead rlock(vb.get_lock());
		v.f = vb.get_voxel_f(pos.x, pos.y, pos.z, channel);
	} else {
		RWLockRead rlock(vb.get_lock());
		v.i = vb.get_voxel(pos, channel);
	}
	return v;
}

VoxelSingleValue VoxelLodTerrain::get_voxel(Vector3i pos, unsigned int channel, VoxelSingleValue defval) {
	if (!_bounds_in_voxels.contains(pos)) {
		return defval;
	}

	Vector3i block_pos = pos >> get_data_block_size_pow2();

	if (_full_load_mode) {
		const VoxelDataLodMap::Lod &data_lod0 = _data->lods[0];
		std::shared_ptr<VoxelBufferInternal> voxels = try_get_voxel_buffer_with_lock(data_lod0, block_pos);
		if (voxels == nullptr) {
			if (_generator.is_valid()) {
				return _generator->generate_single(pos, channel);
			}
		} else {
			const Vector3i rpos = data_lod0.map.to_local(pos);
			VoxelSingleValue v;
			RWLockRead rlock(voxels->get_lock());
			if (channel == VoxelBufferInternal::CHANNEL_SDF) {
				v.f = voxels->get_voxel_f(rpos.x, rpos.y, rpos.z, channel);
			} else {
				v.i = voxels->get_voxel(rpos, channel);
			}
			return v;
		}
		return defval;

	} else {
		Vector3i voxel_pos = pos;
		for (unsigned int lod_index = 0; lod_index < _lod_count; ++lod_index) {
			const VoxelDataLodMap::Lod &data_lod = _data->lods[lod_index];
			data_lod.map_lock.read_lock();
			std::shared_ptr<VoxelBufferInternal> voxels = try_get_voxel_buffer_with_lock(data_lod, block_pos);
			if (voxels != nullptr) {
				return get_voxel_with_lock(*voxels, data_lod.map.to_local(voxel_pos), channel);
			}
			// Fallback on lower LOD
			block_pos = block_pos >> 1;
			voxel_pos = voxel_pos >> 1;
		}
		return defval;
	}
}

bool VoxelLodTerrain::try_set_voxel_without_update(Vector3i pos, unsigned int channel, uint64_t value) {
	const Vector3i block_pos_lod0 = pos >> get_data_block_size_pow2();
	VoxelDataLodMap::Lod &data_lod0 = _data->lods[0];
	const Vector3i block_pos = data_lod0.map.voxel_to_block(pos);
	std::shared_ptr<VoxelBufferInternal> voxels = try_get_voxel_buffer_with_lock(data_lod0, block_pos);
	if (voxels == nullptr) {
		if (!_full_load_mode) {
			return false;
		}
		if (_generator.is_valid()) {
			std::shared_ptr<VoxelBufferInternal> voxels = gd_make_shared<VoxelBufferInternal>();
			voxels->create(Vector3i(get_data_block_size()));
			VoxelBlockRequest r{ *voxels, pos, 0 };
			_generator->generate_block(r);
			RWLockWrite wlock(data_lod0.map_lock);
			if (data_lod0.map.has_block(block_pos_lod0)) {
				// A block was loaded by another thread, cancel our edit.
				return false;
			}
			data_lod0.map.set_block_buffer(block_pos_lod0, voxels);
		}
	}
	// If it turns out to be a problem, use CoW?
	RWLockWrite lock(voxels->get_lock());
	voxels->set_voxel(value, data_lod0.map.to_local(pos), channel);
	return true;
}

void VoxelLodTerrain::copy(Vector3i p_origin_voxels, VoxelBufferInternal &dst_buffer, uint8_t channels_mask) {
	const VoxelDataLodMap::Lod &data_lod0 = _data->lods[0];
	if (_full_load_mode && _generator.is_valid()) {
		VoxelGenerator *generator = *_generator;
		RWLockRead rlock(data_lod0.map_lock);
		data_lod0.map.copy(p_origin_voxels, dst_buffer, channels_mask, generator,
				[](void *callback_data, VoxelBufferInternal &voxels, Vector3i pos) {
					VoxelGenerator *generator = reinterpret_cast<VoxelGenerator *>(callback_data);
					VoxelBlockRequest r{ voxels, pos, 0 };
					generator->generate_block(r);
				});
	} else {
		RWLockRead rlock(data_lod0.map_lock);
		data_lod0.map.copy(p_origin_voxels, dst_buffer, channels_mask);
	}
}

// Marks intersecting blocks in the area as modified, updates LODs and schedules remeshing.
// The provided box must be at LOD0 coordinates.
void VoxelLodTerrain::post_edit_area(Box3i p_box) {
	VOXEL_PROFILE_SCOPE();
	// TODO Better decoupling is needed here.
	// In the past this padding was necessary for mesh blocks because visuals depend on neighbor voxels.
	// So when editing voxels at the boundary of two mesh blocks, both must update.
	// However on data blocks it doesn't make sense, neighbors are not affected (at least for now).
	// this can cause false positive errors as if we were editing a block that's not loaded (coming up as null).
	// For now, this is worked around by ignoring cases where blocks are null,
	// But it might mip more lods than necessary when editing on borders.
	const Box3i box = p_box.padded(1);
	const Box3i bbox = box.downscaled(get_data_block_size());

	VoxelDataLodMap::Lod &data_lod0 = _data->lods[0];
	{
		RWLockRead rlock(data_lod0.map_lock);
		bbox.for_each_cell([this, &data_lod0](Vector3i block_pos_lod0) {
			Lod &lod0 = _lods[0];
			VoxelDataBlock *block = data_lod0.map.get_block(block_pos_lod0);
			//ERR_FAIL_COND(block == nullptr);
			if (block == nullptr) {
				return;
			}

			//RWLockWrite wlock(block->get_voxels_shared()->get_lock());
			block->set_modified(true);

			if (!block->get_needs_lodding()) {
				block->set_needs_lodding(true);
				lod0.blocks_pending_lodding.push_back(block_pos_lod0);
			}
		});
	}

	if (_instancer != nullptr) {
		_instancer->on_area_edited(p_box);
	}
}

void VoxelLodTerrain::push_async_edit(IVoxelTask *task, Box3i box,
		std::shared_ptr<VoxelAsyncDependencyTracker> tracker) {
	CRASH_COND(task == nullptr);
	CRASH_COND(tracker == nullptr);
	AsyncEdit e;
	e.box = box;
	e.task = task;
	e.task_tracker = tracker;
	_pending_async_edits.push_back(e);
}

Ref<VoxelTool> VoxelLodTerrain::get_voxel_tool() {
	VoxelToolLodTerrain *vt = memnew(VoxelToolLodTerrain(this));
	// Set to most commonly used channel on this kind of terrain
	vt->set_channel(VoxelBufferInternal::CHANNEL_SDF);
	return Ref<VoxelTool>(vt);
}

int VoxelLodTerrain::get_view_distance() const {
	return _view_distance_voxels;
}

// TODO Needs to be clamped dynamically, to avoid the user accidentally setting blowing up memory.
// It used to be clamped to a hardcoded value, but now it may depend on LOD count and boundaries
void VoxelLodTerrain::set_view_distance(int p_distance_in_voxels) {
	ERR_FAIL_COND(p_distance_in_voxels <= 0);
	// Note: this is a hint distance, the terrain will attempt to have this radius filled with loaded voxels.
	// It is possible for blocks to still load beyond that distance.
	_view_distance_voxels = p_distance_in_voxels;
}

void VoxelLodTerrain::start_updater() {
	Ref<VoxelMesherBlocky> blocky_mesher = _mesher;
	if (blocky_mesher.is_valid()) {
		Ref<VoxelLibrary> library = blocky_mesher->get_library();
		if (library.is_valid()) {
			// TODO Any way to execute this function just after the TRES resource loader has finished to load?
			// VoxelLibrary should be baked ahead of time, like MeshLibrary
			library->bake();
		}
	}

	VoxelServer::get_singleton()->set_volume_mesher(_volume_id, _mesher);
}

void VoxelLodTerrain::stop_updater() {
	struct ResetMeshStateAction {
		void operator()(VoxelMeshBlock *block) {
			if (block->get_mesh_state() == VoxelMeshBlock::MESH_UPDATE_SENT) {
				block->set_mesh_state(VoxelMeshBlock::MESH_UPDATE_NOT_SENT);
			}
		}
	};

	VoxelServer::get_singleton()->set_volume_mesher(_volume_id, Ref<VoxelMesher>());

	// TODO We can still receive a few mesh delayed mesh updates after this. Is it a problem?
	//_reception_buffers.mesh_output.clear();

	for (unsigned int i = 0; i < _lods.size(); ++i) {
		Lod &lod = _lods[i];
		lod.blocks_pending_update.clear();

		ResetMeshStateAction a;
		lod.mesh_map.for_all_blocks(a);
	}
}

void VoxelLodTerrain::start_streamer() {
	VoxelServer::get_singleton()->set_volume_stream(_volume_id, _stream);
	VoxelServer::get_singleton()->set_volume_generator(_volume_id, _generator);

	if (_full_load_mode && _stream.is_valid()) {
		// TODO May want to defer this to be sure it's not done multiple times.
		// This would be a side-effect of setting properties one by one, either by scene loader or by script
		VoxelServer::get_singleton()->request_all_stream_blocks(_volume_id);
	}
}

void VoxelLodTerrain::stop_streamer() {
	VoxelServer::get_singleton()->set_volume_stream(_volume_id, Ref<VoxelStream>());
	VoxelServer::get_singleton()->set_volume_generator(_volume_id, Ref<VoxelGenerator>());

	for (unsigned int i = 0; i < _lods.size(); ++i) {
		Lod &lod = _lods[i];
		lod.loading_blocks.clear();
	}

	//_reception_buffers.data_output.clear();
}

void VoxelLodTerrain::set_lod_distance(float p_lod_distance) {
	if (p_lod_distance == _lod_distance) {
		return;
	}

	_lod_distance = clamp(p_lod_distance, VoxelConstants::MINIMUM_LOD_DISTANCE, VoxelConstants::MAXIMUM_LOD_DISTANCE);

	for (Map<Vector3i, OctreeItem>::Element *E = _lod_octrees.front(); E; E = E->next()) {
		OctreeItem &item = E->value();
		item.octree.set_lod_distance(_lod_distance);

		// Because `set_lod_distance` may clamp it...
		_lod_distance = item.octree.get_lod_distance();
	}

	VoxelServer::get_singleton()->set_volume_octree_lod_distance(_volume_id, get_lod_distance());
}

float VoxelLodTerrain::get_lod_distance() const {
	return _lod_distance;
}

void VoxelLodTerrain::set_lod_count(int p_lod_count) {
	ERR_FAIL_COND(p_lod_count >= (int)VoxelConstants::MAX_LOD);
	ERR_FAIL_COND(p_lod_count < 1);

	if (get_lod_count() != p_lod_count) {
		_set_lod_count(p_lod_count);
	}
}

void VoxelLodTerrain::_set_lod_count(int p_lod_count) {
	CRASH_COND(p_lod_count >= (int)VoxelConstants::MAX_LOD);
	CRASH_COND(p_lod_count < 1);

	_lod_count = p_lod_count;

	LodOctree::NoDestroyAction nda;

	for (Map<Vector3i, OctreeItem>::Element *E = _lod_octrees.front(); E; E = E->next()) {
		OctreeItem &item = E->value();
		item.octree.create_from_lod_count(get_mesh_block_size(), p_lod_count, nda);
	}

	// Not entirely required, but changing LOD count at runtime is rarely needed
	reset_maps();
}

void VoxelLodTerrain::reset_maps() {
	// Clears all blocks and reconfigures maps to account for new LOD count and block sizes

	// Don't reset while streaming, the result can be dirty?
	//CRASH_COND(_stream_thread != nullptr);

	// Make a new one, so if threads still reference the old one it will be a different copy
	_data = gd_make_shared<VoxelDataLodMap>();
	_data->lod_count = _lod_count;

	for (unsigned int lod_index = 0; lod_index < _lods.size(); ++lod_index) {
		VoxelDataLodMap::Lod &data_lod = _data->lods[lod_index];
		// Instance new maps if we have more lods, or clear them otherwise
		if (lod_index < _lod_count) {
			data_lod.map.create(data_lod.map.get_block_size_pow2(), lod_index);
		} else {
			data_lod.map.clear();
		}
	}

	for (unsigned int lod_index = 0; lod_index < _lods.size(); ++lod_index) {
		Lod &lod = _lods[lod_index];
		// Instance new maps if we have more lods, or clear them otherwise
		if (lod_index < _lod_count) {
			lod.mesh_map.create(lod.mesh_map.get_block_size_pow2(), lod_index);
			lod.last_view_distance_data_blocks = 0;
			lod.last_view_distance_mesh_blocks = 0;
		} else {
			lod.mesh_map.clear();
		}
		lod.deferred_collision_updates.clear();
	}

	abort_async_edits();

	// Reset previous state caches to force rebuilding the view area
	_last_octree_region_box = Box3i();
	_lod_octrees.clear();
}

int VoxelLodTerrain::get_lod_count() const {
	return _lod_count;
}

void VoxelLodTerrain::set_generate_collisions(bool enabled) {
	_generate_collisions = enabled;
}

void VoxelLodTerrain::set_collision_lod_count(int lod_count) {
	ERR_FAIL_COND(lod_count < 0);
	_collision_lod_count = static_cast<unsigned int>(min(lod_count, get_lod_count()));
}

int VoxelLodTerrain::get_collision_lod_count() const {
	return _collision_lod_count;
}

void VoxelLodTerrain::set_collision_layer(int layer) {
	_collision_layer = layer;
	for (unsigned int lod_index = 0; lod_index < _lod_count; ++lod_index) {
		_lods[lod_index].mesh_map.for_all_blocks([layer](VoxelMeshBlock *block) {
			block->set_collision_layer(layer);
		});
	}
}

int VoxelLodTerrain::get_collision_layer() const {
	return _collision_layer;
}

void VoxelLodTerrain::set_collision_mask(int mask) {
	_collision_mask = mask;
	for (unsigned int lod_index = 0; lod_index < _lod_count; ++lod_index) {
		_lods[lod_index].mesh_map.for_all_blocks([mask](VoxelMeshBlock *block) {
			block->set_collision_mask(mask);
		});
	}
}

int VoxelLodTerrain::get_collision_mask() const {
	return _collision_mask;
}

void VoxelLodTerrain::set_collision_margin(float margin) {
	_collision_margin = margin;
	for (unsigned int lod_index = 0; lod_index < _lod_count; ++lod_index) {
		_lods[lod_index].mesh_map.for_all_blocks([margin](VoxelMeshBlock *block) {
			block->set_collision_margin(margin);
		});
	}
}

float VoxelLodTerrain::get_collision_margin() const {
	return _collision_margin;
}

int VoxelLodTerrain::get_data_block_region_extent() const {
	return VoxelServer::get_octree_lod_block_region_extent(_lod_distance, get_data_block_size());
}

int VoxelLodTerrain::get_mesh_block_region_extent() const {
	return VoxelServer::get_octree_lod_block_region_extent(_lod_distance, get_mesh_block_size());
}

Vector3 VoxelLodTerrain::voxel_to_data_block_position(Vector3 vpos, int lod_index) const {
	ERR_FAIL_COND_V(lod_index < 0, Vector3());
	ERR_FAIL_COND_V(lod_index >= get_lod_count(), Vector3());
	const VoxelDataLodMap::Lod &lod = _data->lods[lod_index];
	Vector3i bpos = lod.map.voxel_to_block(Vector3i::from_floored(vpos)) >> lod_index;
	return bpos.to_vec3();
}

Vector3 VoxelLodTerrain::voxel_to_mesh_block_position(Vector3 vpos, int lod_index) const {
	ERR_FAIL_COND_V(lod_index < 0, Vector3());
	ERR_FAIL_COND_V(lod_index >= get_lod_count(), Vector3());
	const Lod &lod = _lods[lod_index];
	Vector3i bpos = lod.mesh_map.voxel_to_block(Vector3i::from_floored(vpos)) >> lod_index;
	return bpos.to_vec3();
}

void VoxelLodTerrain::set_process_mode(ProcessMode mode) {
	_process_mode = mode;
	set_process(_process_mode == PROCESS_MODE_IDLE);
	set_physics_process(_process_mode == PROCESS_MODE_PHYSICS);
}

void VoxelLodTerrain::_notification(int p_what) {
	switch (p_what) {
		// TODO Should use NOTIFICATION_INTERNAL_PROCESS instead?
		case NOTIFICATION_PROCESS:
			if (_process_mode == PROCESS_MODE_IDLE) {
				// Can't do that in enter tree because Godot is "still setting up children".
				// Can't do that in ready either because Godot says node state is locked.
				// This hack is quite miserable.
				VoxelServerUpdater::ensure_existence(get_tree());
				_process(get_process_delta_time());
			}
			break;

		// TODO Should use NOTIFICATION_INTERNAL_PHYSICS_PROCESS instead?
		case NOTIFICATION_PHYSICS_PROCESS:
			if (_process_mode == PROCESS_MODE_PHYSICS) {
				// Can't do that in enter tree because Godot is "still setting up children".
				// Can't do that in ready either because Godot says node state is locked.
				// This hack is quite miserable.
				VoxelServerUpdater::ensure_existence(get_tree());
				_process(get_physics_process_delta_time());
				break;
			}

		case NOTIFICATION_EXIT_TREE:
			break;

		case NOTIFICATION_ENTER_WORLD: {
			World *world = *get_world();
			for (unsigned int lod_index = 0; lod_index < _lods.size(); ++lod_index) {
				_lods[lod_index].mesh_map.for_all_blocks([world](VoxelMeshBlock *block) {
					block->set_world(world);
				});
			}
#ifdef TOOLS_ENABLED
			if (is_showing_gizmos()) {
				_debug_renderer.set_world(is_visible_in_tree() ? world : nullptr);
			}
#endif
			// DEBUG
			//set_show_gizmos(true);
		} break;

		case NOTIFICATION_EXIT_WORLD: {
			for (unsigned int lod_index = 0; lod_index < _lods.size(); ++lod_index) {
				_lods[lod_index].mesh_map.for_all_blocks([](VoxelMeshBlock *block) {
					block->set_world(nullptr);
				});
			}
#ifdef TOOLS_ENABLED
			_debug_renderer.set_world(nullptr);
#endif
		} break;

		case NOTIFICATION_VISIBILITY_CHANGED: {
			const bool visible = is_visible();
			for (unsigned int lod_index = 0; lod_index < _lods.size(); ++lod_index) {
				_lods[lod_index].mesh_map.for_all_blocks([visible](VoxelMeshBlock *block) {
					block->set_parent_visible(visible);
				});
			}
#ifdef TOOLS_ENABLED
			if (is_showing_gizmos()) {
				_debug_renderer.set_world(is_visible_in_tree() ? *get_world() : nullptr);
			}
#endif
		} break;

		case NOTIFICATION_TRANSFORM_CHANGED: {
			VOXEL_PROFILE_SCOPE_NAMED("VoxelLodTerrain::NOTIFICATION_TRANSFORM_CHANGED");

			const Transform transform = get_global_transform();
			VoxelServer::get_singleton()->set_volume_transform(_volume_id, transform);

			if (!is_inside_tree()) {
				// The transform and other properties can be set by the scene loader,
				// before we enter the tree
				return;
			}

			for (unsigned int lod_index = 0; lod_index < _lods.size(); ++lod_index) {
				_lods[lod_index].mesh_map.for_all_blocks([&transform](VoxelMeshBlock *block) {
					block->set_parent_transform(transform);
				});
			}
		} break;

		default:
			break;
	}
}

Vector3 VoxelLodTerrain::get_local_viewer_pos() const {
	// Pick this by default
	Vector3 pos = (_lods[0].last_viewer_data_block_pos << get_data_block_size_pow2()).to_vec3();

	// TODO Support for multiple viewers, this is a placeholder implementation
	VoxelServer::get_singleton()->for_each_viewer([&pos](const VoxelServer::Viewer &viewer, uint32_t viewer_id) {
		pos = viewer.world_position;
	});

	const Transform world_to_local = get_global_transform().affine_inverse();
	pos = world_to_local.xform(pos);
	return pos;
}

void VoxelLodTerrain::try_schedule_loading_with_neighbors_no_lock(const Vector3i &p_data_block_pos, uint8_t lod_index,
		std::vector<BlockLocation> &blocks_to_load) {
	Lod &lod = _lods[lod_index];
	VoxelDataLodMap::Lod &data_lod = _data->lods[lod_index];

	const int p = data_lod.map.get_block_size_pow2() + lod_index;

	const int bound_min_x = _bounds_in_voxels.pos.x >> p;
	const int bound_min_y = _bounds_in_voxels.pos.y >> p;
	const int bound_min_z = _bounds_in_voxels.pos.z >> p;
	const int bound_max_x = (_bounds_in_voxels.pos.x + _bounds_in_voxels.size.x) >> p;
	const int bound_max_y = (_bounds_in_voxels.pos.y + _bounds_in_voxels.size.y) >> p;
	const int bound_max_z = (_bounds_in_voxels.pos.z + _bounds_in_voxels.size.z) >> p;

	const int min_x = max(p_data_block_pos.x - 1, bound_min_x);
	const int min_y = max(p_data_block_pos.y - 1, bound_min_y);
	const int min_z = max(p_data_block_pos.z - 1, bound_min_z);
	const int max_x = min(p_data_block_pos.x + 2, bound_max_x);
	const int max_y = min(p_data_block_pos.y + 2, bound_max_y);
	const int max_z = min(p_data_block_pos.z + 2, bound_max_z);

	// Not locking here, we assume it's done by the caller
	//RWLockRead rlock(data_lod.map_lock);

	Vector3i bpos;
	for (bpos.y = min_y; bpos.y < max_y; ++bpos.y) {
		for (bpos.z = min_z; bpos.z < max_z; ++bpos.z) {
			for (bpos.x = min_x; bpos.x < max_x; ++bpos.x) {
				VoxelDataBlock *block = data_lod.map.get_block(bpos);

				if (block == nullptr) {
					if (!lod.has_loading_block(bpos)) {
						blocks_to_load.push_back({ bpos, lod_index });
						lod.loading_blocks.insert(bpos);
					}
				}
			}
		}
	}
}

/*bool VoxelLodTerrain::is_block_surrounded(const Vector3i &p_bpos, int lod_index, const VoxelDataMap &map) const {
	const int p = map.get_block_size_pow2() + lod_index;

	const int bound_min_x = _bounds_in_voxels.pos.x >> p;
	const int bound_min_y = _bounds_in_voxels.pos.y >> p;
	const int bound_min_z = _bounds_in_voxels.pos.z >> p;
	const int bound_max_x = (_bounds_in_voxels.pos.x + _bounds_in_voxels.size.x) >> p;
	const int bound_max_y = (_bounds_in_voxels.pos.y + _bounds_in_voxels.size.y) >> p;
	const int bound_max_z = (_bounds_in_voxels.pos.z + _bounds_in_voxels.size.z) >> p;

	const int min_x = max(p_bpos.x - 1, bound_min_x);
	const int min_y = max(p_bpos.y - 1, bound_min_y);
	const int min_z = max(p_bpos.z - 1, bound_min_z);
	const int max_x = min(p_bpos.x + 2, bound_max_x);
	const int max_y = min(p_bpos.y + 2, bound_max_y);
	const int max_z = min(p_bpos.z + 2, bound_max_z);

	Vector3i bpos;
	for (bpos.y = min_y; bpos.y < max_y; ++bpos.y) {
		for (bpos.z = min_z; bpos.z < max_z; ++bpos.z) {
			for (bpos.x = min_x; bpos.x < max_x; ++bpos.x) {
				if (bpos != p_bpos && !map.has_block(bpos)) {
					return false;
				}
			}
		}
	}
	return true;
}*/

bool VoxelLodTerrain::check_block_loaded_and_meshed(const Vector3i &p_mesh_block_pos, uint8_t lod_index,
		std::vector<BlockLocation> &blocks_to_load) {
	Lod &lod = _lods[lod_index];

	const int mesh_block_size = get_mesh_block_size();
	const int data_block_size = get_data_block_size();

#ifdef DEBUG_ENABLED
	ERR_FAIL_COND_V(!check_block_sizes(data_block_size, mesh_block_size), false);
#endif

	if (_full_load_mode == false) {
		VoxelDataLodMap::Lod &data_lod = _data->lods[lod_index];

		if (mesh_block_size > data_block_size) {
			const int factor = mesh_block_size / data_block_size;
			const Vector3i data_block_pos0 = p_mesh_block_pos * factor;

			bool loaded = true;

			RWLockRead rlock(data_lod.map_lock);
			for (int z = 0; z < factor; ++z) {
				for (int x = 0; x < factor; ++x) {
					for (int y = 0; y < factor; ++y) {
						const Vector3i data_block_pos(data_block_pos0 + Vector3i(x, y, z));
						VoxelDataBlock *data_block = data_lod.map.get_block(data_block_pos);

						if (data_block == nullptr) {
							loaded = false;
							// TODO This is quite lossy in this case, if we ask for 8 blocks in an octant
							try_schedule_loading_with_neighbors_no_lock(data_block_pos, lod_index, blocks_to_load);
						}
					}
				}
			}

			if (!loaded) {
				return false;
			}

		} else if (mesh_block_size == data_block_size) {
			const Vector3i data_block_pos = p_mesh_block_pos;
			RWLockRead rlock(data_lod.map_lock);
			VoxelDataBlock *block = data_lod.map.get_block(data_block_pos);
			if (block == nullptr) {
				try_schedule_loading_with_neighbors_no_lock(data_block_pos, lod_index, blocks_to_load);
				return false;
			}
		}
	}

	VoxelMeshBlock *mesh_block = lod.mesh_map.get_block(p_mesh_block_pos);
	if (mesh_block == nullptr) {
		mesh_block = VoxelMeshBlock::create(p_mesh_block_pos, mesh_block_size, lod_index);
		lod.mesh_map.set_block(p_mesh_block_pos, mesh_block);
	}

	return check_block_mesh_updated(mesh_block, blocks_to_load);
}

bool VoxelLodTerrain::check_block_mesh_updated(VoxelMeshBlock *block, std::vector<BlockLocation> &blocks_to_load) {
	VOXEL_PROFILE_SCOPE();

	CRASH_COND(block == nullptr);
	Lod &lod = _lods[block->lod_index];

	switch (block->get_mesh_state()) {
		case VoxelMeshBlock::MESH_NEVER_UPDATED:
		case VoxelMeshBlock::MESH_NEED_UPDATE: {
			const int mesh_block_size = get_mesh_block_size();
			const int data_block_size = get_data_block_size();
#ifdef DEBUG_ENABLED
			ERR_FAIL_COND_V(!check_block_sizes(data_block_size, mesh_block_size), false);
#endif
			// Find data block neighbors positions
			const int factor = mesh_block_size / data_block_size;
			const Vector3i data_block_pos0 = factor * block->position;
			const Box3i data_box(data_block_pos0 - Vector3i(1), Vector3i(factor) + Vector3i(2));
			const Box3i bounds = _bounds_in_voxels.downscaled(data_block_size);
			FixedArray<Vector3i, 56> neighbor_positions;
			unsigned int neighbor_positions_count = 0;
			data_box.for_inner_outline([bounds, &neighbor_positions, &neighbor_positions_count](Vector3i pos) {
				if (bounds.contains(pos)) {
					neighbor_positions[neighbor_positions_count] = pos;
					++neighbor_positions_count;
				}
			});

			bool surrounded = true;
			if (_full_load_mode == false) {
				VoxelDataLodMap::Lod &data_lod = _data->lods[block->lod_index];
				// Check if neighbors are loaded
				RWLockRead rlock(data_lod.map_lock);
				for (unsigned int i = 0; i < neighbor_positions_count; ++i) {
					const Vector3i npos = neighbor_positions[i];
					if (!data_lod.map.has_block(npos)) {
						// That neighbor is not loaded
						surrounded = false;
						if (!lod.has_loading_block(npos)) {
							// Schedule loading for that neighbor
							blocks_to_load.push_back({ npos, block->lod_index });
							lod.loading_blocks.insert(npos);
						}
					}
				}
			}

			if (surrounded) {
				lod.blocks_pending_update.push_back(block->position);
				block->set_mesh_state(VoxelMeshBlock::MESH_UPDATE_NOT_SENT);
			}

			return false;
		}

		case VoxelMeshBlock::MESH_UPDATE_NOT_SENT:
		case VoxelMeshBlock::MESH_UPDATE_SENT:
			return false;

		case VoxelMeshBlock::MESH_UP_TO_DATE:
			return true;

		default:
			CRASH_NOW();
			break;
	}

	return true;
}

void VoxelLodTerrain::send_block_data_requests(Span<const BlockLocation> blocks_to_load) {
	const bool request_instances = _instancer != nullptr;
	for (unsigned int i = 0; i < blocks_to_load.size(); ++i) {
		const BlockLocation loc = blocks_to_load[i];
		VoxelServer::get_singleton()->request_block_load(_volume_id, loc.position, loc.lod, request_instances);
	}
}

void VoxelLodTerrain::send_block_save_requests(Span<BlockToSave> blocks_to_save) {
	for (unsigned int i = 0; i < blocks_to_save.size(); ++i) {
		BlockToSave &b = blocks_to_save[i];
		PRINT_VERBOSE(String("Requesting save of block {0} lod {1}")
							  .format(varray(b.position.to_vec3(), b.lod)));
		VoxelServer::get_singleton()->request_voxel_block_save(_volume_id, b.voxels, b.position, b.lod);
	}
}

void VoxelLodTerrain::_process(float delta) {
	VOXEL_PROFILE_SCOPE();

	if (get_lod_count() == 0) {
		// If there isn't a LOD 0, there is nothing to load
		return;
	}

	// Get viewer location in voxel space
	const Vector3 viewer_pos = get_local_viewer_pos();

	_stats.dropped_block_loads = 0;
	_stats.dropped_block_meshs = 0;
	_stats.blocked_lods = 0;

	// Here we go...

	// Update pending LOD data modifications due to edits.
	// These are deferred from edits so we can batch them.
	// It has to happen first because blocks can be unloaded afterwards.
	flush_pending_lod_edits();

	ProfilingClock profiling_clock;

	static thread_local std::vector<BlockToSave> data_blocks_to_save;

	// Unload data blocks falling out of block region extent
	if (_full_load_mode == false) {
		process_unload_data_blocks_sliding_box(viewer_pos, data_blocks_to_save);
	}

	// Unload mesh blocks falling out of block region extent
	process_unload_mesh_blocks_sliding_box(viewer_pos);

	// Create and remove octrees in a grid around the viewer.
	// Mesh blocks drive the loading of voxel data and visuals.
	process_octrees_sliding_box(viewer_pos);

	CRASH_COND(_blocks_pending_transition_update.size() != 0);

	const bool stream_enabled = (_stream.is_valid() || _generator.is_valid()) &&
								(Engine::get_singleton()->is_editor_hint() == false || _run_stream_in_editor);

	static thread_local std::vector<BlockLocation> data_blocks_to_load;
	data_blocks_to_load.clear();

	// Find which blocks we need to load and see, within each octree
	if (stream_enabled) {
		process_octrees_fitting(viewer_pos, data_blocks_to_load);
	}

	CRASH_COND(_blocks_pending_transition_update.size() != 0);

	_stats.time_detect_required_blocks = profiling_clock.restart();

	// It's possible the user didn't set a stream yet, or it is turned off
	if (stream_enabled) {
		send_block_data_requests(to_span_const(data_blocks_to_load));
		send_block_save_requests(to_span(data_blocks_to_save));
	}
	data_blocks_to_load.clear();
	data_blocks_to_save.clear();

	_stats.time_request_blocks_to_load = profiling_clock.restart();

	// Get block loading responses
	// Note: if block loading is too fast, this can cause stutters.
	// It should only happen on first load, though.
	//process_block_loading_responses();

	// Process async edits after receiving data blocks because they may need them
	process_async_edits();

	process_fading_blocks(delta);

	_stats.time_process_load_responses = profiling_clock.restart();

	// Send mesh update requests
	send_mesh_requests();

	_stats.time_request_blocks_to_update = profiling_clock.restart();

	// TODO This could go into time spread tasks too
	process_deferred_collision_updates(VoxelServer::get_singleton()->get_main_thread_time_budget_usec());

#ifdef TOOLS_ENABLED
	if (is_showing_gizmos() && is_visible_in_tree()) {
		update_gizmos();
	}
#endif
}

void VoxelLodTerrain::process_unload_data_blocks_sliding_box(Vector3 p_viewer_pos,
		std::vector<BlockToSave> &blocks_to_save) {
	VOXEL_PROFILE_SCOPE_NAMED("Sliding box data unload");
	// TODO Could it actually be enough to have a rolling update on all blocks?

	// This should be the same distance relatively to each LOD
	const int data_block_region_extent = get_data_block_region_extent();

	// Ignore largest lod because it can extend a little beyond due to the view distance setting.
	// Instead, those blocks are unloaded by the octree forest management.
	// Iterating from big to small LOD so we can exit earlier if bounds don't intersect.
	for (int lod_index = get_lod_count() - 2; lod_index >= 0; --lod_index) {
		VOXEL_PROFILE_SCOPE();
		Lod &lod = _lods[lod_index];

		// Each LOD keeps a box of loaded blocks, and only some of the blocks will get polygonized.
		// The player can edit them so changes can be propagated to lower lods.

		const unsigned int block_size_po2 = get_data_block_size_pow2() + lod_index;
		const Vector3i viewer_block_pos_within_lod =
				VoxelDataMap::voxel_to_block_b(Vector3i::from_floored(p_viewer_pos), block_size_po2);

		const Box3i bounds_in_blocks = Box3i(
				_bounds_in_voxels.pos >> block_size_po2,
				_bounds_in_voxels.size >> block_size_po2);

		const Box3i new_box =
				Box3i::from_center_extents(viewer_block_pos_within_lod, Vector3i(data_block_region_extent));
		const Box3i prev_box =
				Box3i::from_center_extents(
						lod.last_viewer_data_block_pos, Vector3i(lod.last_view_distance_data_blocks));

		if (!new_box.intersects(bounds_in_blocks) && !prev_box.intersects(bounds_in_blocks)) {
			// If this box doesn't intersect either now or before, there is no chance a smaller one will
			break;
		}

		// Eliminate pending blocks that aren't needed

		if (prev_box != new_box) {
			VOXEL_PROFILE_SCOPE_NAMED("Unload data");
			VoxelLodTerrain *self = this;
			VoxelDataLodMap::Lod &data_lod = _data->lods[lod_index];
			RWLockWrite wlock(data_lod.map_lock);
			prev_box.difference(new_box, [self, lod_index, &blocks_to_save](Box3i out_of_range_box) {
				out_of_range_box.for_each_cell([self, lod_index, &blocks_to_save](Vector3i pos) {
					//print_line(String("Immerge {0}").format(varray(pos.to_vec3())));
					self->unload_data_block_no_lock(pos, lod_index, blocks_to_save);
				});
			});
		}

		{
			VOXEL_PROFILE_SCOPE_NAMED("Cancel updates");
			// Cancel block updates that are not within the padded region
			// (since neighbors are always required to remesh)

			const Box3i padded_new_box = new_box.padded(-1);
			Box3i mesh_box;
			if (get_mesh_block_size() > get_data_block_size()) {
				const int factor = get_mesh_block_size() / get_data_block_size();
				mesh_box = padded_new_box.downscaled_inner(factor);
			} else {
				mesh_box = padded_new_box;
			}

			unordered_remove_if(lod.blocks_pending_update, [&lod, mesh_box](Vector3i bpos) {
				if (mesh_box.contains(bpos)) {
					return false;
				} else {
					VoxelMeshBlock *block = lod.mesh_map.get_block(bpos);
					if (block != nullptr) {
						block->set_mesh_state(VoxelMeshBlock::MESH_NEED_UPDATE);
					}
					return true;
				}
			});
		}

		lod.last_viewer_data_block_pos = viewer_block_pos_within_lod;
		lod.last_view_distance_data_blocks = data_block_region_extent;
	}
}

void VoxelLodTerrain::process_unload_mesh_blocks_sliding_box(Vector3 p_viewer_pos) {
	VOXEL_PROFILE_SCOPE_NAMED("Sliding box mesh unload");
	// TODO Could it actually be enough to have a rolling update on all blocks?

	// This should be the same distance relatively to each LOD
	const int mesh_block_region_extent = get_mesh_block_region_extent();

	// Ignore largest lod because it can extend a little beyond due to the view distance setting.
	// Instead, those blocks are unloaded by the octree forest management.
	// Iterating from big to small LOD so we can exit earlier if bounds don't intersect.
	for (int lod_index = get_lod_count() - 2; lod_index >= 0; --lod_index) {
		VOXEL_PROFILE_SCOPE();
		Lod &lod = _lods[lod_index];

		unsigned int block_size_po2 = _lods[0].mesh_map.get_block_size_pow2() + lod_index;
		const Vector3i viewer_block_pos_within_lod =
				VoxelMeshMap::voxel_to_block_b(Vector3i::from_floored(p_viewer_pos), block_size_po2);

		const Box3i bounds_in_blocks = Box3i(
				_bounds_in_voxels.pos >> block_size_po2,
				_bounds_in_voxels.size >> block_size_po2);

		const Box3i new_box =
				Box3i::from_center_extents(viewer_block_pos_within_lod, Vector3i(mesh_block_region_extent));
		const Box3i prev_box =
				Box3i::from_center_extents(lod.last_viewer_mesh_block_pos, Vector3i(lod.last_view_distance_mesh_blocks));

		if (!new_box.intersects(bounds_in_blocks) && !prev_box.intersects(bounds_in_blocks)) {
			// If this box doesn't intersect either now or before, there is no chance a smaller one will
			break;
		}

		// Eliminate pending blocks that aren't needed

<<<<<<< HEAD
		if (prev_box != new_box) {
			VOXEL_PROFILE_SCOPE_NAMED("Unload meshes");
			prev_box.difference(new_box, [this, lod_index](Box3i out_of_range_box) {
				out_of_range_box.for_each_cell([=](Vector3i pos) {
					//print_line(String("Immerge {0}").format(varray(pos.to_vec3())));
					unload_mesh_block(pos, lod_index);
				});
			});
		}
=======
	const bool stream_enabled = (_stream.is_valid() || _generator.is_valid()) &&
			(Engine::get_singleton()->is_editor_hint() == false || _run_stream_in_editor);

	// Find which blocks we need to load and see, within each octree
	if (stream_enabled) {
		VOXEL_PROFILE_SCOPE_NAMED("Update octrees");

		// TODO Maintain a vector to make iteration faster?
		for (Map<Vector3i, OctreeItem>::Element *E = _lod_octrees.front(); E; E = E->next()) {
			VOXEL_PROFILE_SCOPE();
>>>>>>> 97bbcacd

		{
			VOXEL_PROFILE_SCOPE_NAMED("Cancel updates");
			// Cancel block updates that are not within the new region
			unordered_remove_if(lod.blocks_pending_update, [&lod, new_box](Vector3i bpos) {
				return !new_box.contains(bpos);
			});
		}

		lod.last_viewer_mesh_block_pos = viewer_block_pos_within_lod;
		lod.last_view_distance_mesh_blocks = mesh_block_region_extent;
	}
}

void VoxelLodTerrain::process_octrees_sliding_box(Vector3 p_viewer_pos) {
	VOXEL_PROFILE_SCOPE_NAMED("Sliding box octrees");
	// TODO Investigate if multi-octree can produce cracks in the terrain (so far I haven't noticed)

	const unsigned int octree_size_po2 = get_octree_size_po2(*this);
	const unsigned int octree_size = 1 << octree_size_po2;
	const unsigned int octree_region_extent = 1 + _view_distance_voxels / (1 << octree_size_po2);

	const Vector3i viewer_octree_pos =
			(Vector3i::from_floored(p_viewer_pos) + Vector3i(octree_size / 2)) >> octree_size_po2;

	const Box3i bounds_in_octrees = _bounds_in_voxels.downscaled(octree_size);

	const Box3i new_box = Box3i::from_center_extents(viewer_octree_pos, Vector3i(octree_region_extent))
								  .clipped(bounds_in_octrees);
	const Box3i prev_box = _last_octree_region_box;

	if (new_box != prev_box) {
		struct CleanOctreeAction {
			VoxelLodTerrain *self;
			Vector3i block_offset_lod0;

			void operator()(Vector3i node_pos, unsigned int lod_index) {
				Lod &lod = self->_lods[lod_index];

				Vector3i bpos = node_pos + (block_offset_lod0 >> lod_index);

				VoxelMeshBlock *block = lod.mesh_map.get_block(bpos);
				if (block != nullptr) {
					self->set_mesh_block_active(*block, false);
				}
			}
		};

		struct ExitAction {
			VoxelLodTerrain *self;
			void operator()(const Vector3i &pos) {
				Map<Vector3i, OctreeItem>::Element *E = self->_lod_octrees.find(pos);
				if (E == nullptr) {
					return;
				}

				OctreeItem &item = E->value();
				const Vector3i block_pos_maxlod = E->key();

				const unsigned int last_lod_index = self->get_lod_count() - 1;

				// We just drop the octree and hide blocks it was considering as visible.
				// Normally such octrees shouldn't bee too deep as they will likely be at the edge
				// of the loaded area, unless the player teleported far away.
				CleanOctreeAction a;
				a.self = self;
				a.block_offset_lod0 = block_pos_maxlod << last_lod_index;
				item.octree.clear(a);

				self->_lod_octrees.erase(E);

				// Unload last lod from here, as it may extend a bit further than the others.
				// Other LODs are unloaded earlier using a sliding region.
				self->unload_mesh_block(pos, last_lod_index);
			}
		};

		struct EnterAction {
			VoxelLodTerrain *self;
			int block_size;
			void operator()(const Vector3i &pos) {
				// That's a new cell we are entering, shouldn't be anything there
				CRASH_COND(self->_lod_octrees.has(pos));

				// Create new octree
				// TODO Use ObjectPool to store them, deletion won't be cheap
				Map<Vector3i, OctreeItem>::Element *E = self->_lod_octrees.insert(pos, OctreeItem());
				CRASH_COND(E == nullptr);
				OctreeItem &item = E->value();
				LodOctree::NoDestroyAction nda;
				item.octree.create_from_lod_count(block_size, self->get_lod_count(), nda);
				item.octree.set_lod_distance(self->get_lod_distance());
			}
		};

		ExitAction exit_action;
		exit_action.self = this;

		EnterAction enter_action;
		enter_action.self = this;
		enter_action.block_size = get_mesh_block_size();

		{
			VOXEL_PROFILE_SCOPE_NAMED("Unload octrees");
			prev_box.difference(new_box, [exit_action](Box3i out_of_range_box) {
				out_of_range_box.for_each_cell(exit_action);
			});
		}
		{
			VOXEL_PROFILE_SCOPE_NAMED("Load octrees");
			new_box.difference(prev_box, [enter_action](Box3i box_to_load) {
				box_to_load.for_each_cell(enter_action);
			});
		}
	}

	_last_octree_region_box = new_box;
}

void VoxelLodTerrain::process_octrees_fitting(Vector3 p_viewer_pos, std::vector<BlockLocation> &data_blocks_to_load) {
	VOXEL_PROFILE_SCOPE_NAMED("Update octrees");

	// TODO Maintain a vector to make iteration faster?
	for (Map<Vector3i, OctreeItem>::Element *E = _lod_octrees.front(); E; E = E->next()) {
		VOXEL_PROFILE_SCOPE();

		OctreeItem &item = E->value();
		Vector3i block_pos_maxlod = E->key();
		Vector3i block_offset_lod0 = block_pos_maxlod << (get_lod_count() - 1);

		struct OctreeActions {
			VoxelLodTerrain *self = nullptr;
			std::vector<BlockLocation> &data_blocks_to_load;
			Vector3i block_offset_lod0;
			unsigned int blocked_count = 0;

			void create_child(Vector3i node_pos, int lod_index, LodOctree::NodeData &data) {
				Lod &lod = self->_lods[lod_index];
				Vector3i bpos = node_pos + (block_offset_lod0 >> lod_index);
				VoxelMeshBlock *block = lod.mesh_map.get_block(bpos);

				// Never show a child that hasn't been meshed
				CRASH_COND(block == nullptr);
				CRASH_COND(block->get_mesh_state() != VoxelMeshBlock::MESH_UP_TO_DATE);

				self->set_mesh_block_active(*block, true);
				self->add_transition_update(block);
				self->add_transition_updates_around(bpos, lod_index);
			}

			void destroy_child(Vector3i node_pos, int lod_index) {
				Lod &lod = self->_lods[lod_index];
				Vector3i bpos = node_pos + (block_offset_lod0 >> lod_index);
				VoxelMeshBlock *block = lod.mesh_map.get_block(bpos);

				if (block != nullptr) {
					self->set_mesh_block_active(*block, false);
					self->add_transition_updates_around(bpos, lod_index);
				}
			}

			void show_parent(Vector3i node_pos, int lod_index) {
				Lod &lod = self->_lods[lod_index];
				Vector3i bpos = node_pos + (block_offset_lod0 >> lod_index);
				VoxelMeshBlock *block = lod.mesh_map.get_block(bpos);

				// If we teleport far away, the area we were in is going to merge,
				// and blocks may have been unloaded completely.
				// So in that case it's normal to not find any block.
				// Otherwise, there must always be a visible parent in the end, unless the octree vanished.
				if (block != nullptr && block->get_mesh_state() == VoxelMeshBlock::MESH_UP_TO_DATE) {
					self->set_mesh_block_active(*block, true);
					self->add_transition_update(block);
					self->add_transition_updates_around(bpos, lod_index);
				}
			}

			void hide_parent(Vector3i node_pos, int lod_index) {
				destroy_child(node_pos, lod_index); // Same
			}

			bool can_create_root(int lod_index) {
				Vector3i offset = block_offset_lod0 >> lod_index;
				return self->check_block_loaded_and_meshed(offset, lod_index, data_blocks_to_load);
			}

			bool can_split(Vector3i node_pos, int child_lod_index, LodOctree::NodeData &data) {
				VOXEL_PROFILE_SCOPE();
				Vector3i offset = block_offset_lod0 >> child_lod_index;
				bool can = true;

				// Can only subdivide if higher detail meshes are ready to be shown, otherwise it will produce holes
				for (int i = 0; i < 8; ++i) {
					// Get block pos local-to-region
					Vector3i child_pos = LodOctree::get_child_position(node_pos, i);
					// Convert to local-to-terrain
					child_pos += offset;
					// We have to ping ALL children, because the reason we are here is we want them loaded
					can &= self->check_block_loaded_and_meshed(child_pos, child_lod_index, data_blocks_to_load);
				}

				// Can only subdivide if blocks of a higher LOD index are present around,
				// otherwise it will cause cracks.
				// Need to check meshes, not voxels?
				// const int lod_index = child_lod_index + 1;
				// if (lod_index < self->get_lod_count()) {
				// 	const Vector3i parent_offset = block_offset_lod0 >> lod_index;
				// 	const Lod &lod = self->_lods[lod_index];
				// 	can &= self->is_block_surrounded(node_pos + parent_offset, lod_index, lod.map);
				// }

				if (!can) {
					++blocked_count;
				}

				return can;
			}

			bool can_join(Vector3i node_pos, int parent_lod_index) {
				VOXEL_PROFILE_SCOPE();
				// Can only unsubdivide if the parent mesh is ready
				Lod &lod = self->_lods[parent_lod_index];

				Vector3i bpos = node_pos + (block_offset_lod0 >> parent_lod_index);
				VoxelMeshBlock *block = lod.mesh_map.get_block(bpos);

				if (block == nullptr) {
					// The block got unloaded. Exceptionally, we can join.
					// There will always be a grand-parent because we never destroy them when they split,
					// and we never create a child without creating a parent first.
					return true;
				}

				// The block is loaded (?) but the mesh isn't up to date, we need to ping and wait.
				bool can = self->check_block_mesh_updated(block, data_blocks_to_load);

				if (!can) {
					++blocked_count;
				}

				return can;
			}
		};

		OctreeActions octree_actions{ this, data_blocks_to_load, block_offset_lod0, 0 };
		Vector3 relative_viewer_pos = p_viewer_pos - get_mesh_block_size() * block_offset_lod0.to_vec3();
		item.octree.update(relative_viewer_pos, octree_actions);

		// Ideally, this stat should stabilize to zero.
		// If not, something in block management prevents LODs from properly show up and should be fixed.
		_stats.blocked_lods += octree_actions.blocked_count;
	}

	{
		VOXEL_PROFILE_SCOPE_NAMED("Transition updates");
		process_transition_updates();
	}
}

void VoxelLodTerrain::apply_data_block_response(VoxelServer::BlockDataOutput &ob) {
	VOXEL_PROFILE_SCOPE();

	if (ob.type == VoxelServer::BlockDataOutput::TYPE_SAVE) {
		// That's a save confirmation event.
		// Note: in the future, if blocks don't get copied before being sent for saving,
		// we will need to use block versionning to know when we can reset the `modified` flag properly

		// TODO Now that's the case. Use version? Or just keep copying?
		return;
	}

	if (ob.lod >= _lod_count) {
		// That block was requested at a time where LOD was higher... drop it
		++_stats.dropped_block_loads;
		return;
	}

	Lod &lod = _lods[ob.lod];

	// Initial load will be true when we requested data without specifying specific positions,
	// so we wouldn't know which ones to expect. This is the case of full load mode.
	if (!ob.initial_load) {
		std::unordered_set<Vector3i>::iterator it = lod.loading_blocks.find(ob.position);
		if (it == lod.loading_blocks.end()) {
			// That block was not requested, or is no longer needed. drop it...
			PRINT_VERBOSE(String("Ignoring block {0} lod {1}, it was not in loading blocks")
								  .format(varray(ob.position.to_vec3(), ob.lod)));
			++_stats.dropped_block_loads;
			return;
		}

		lod.loading_blocks.erase(it);
	}

	if (ob.dropped) {
		// That block was dropped by the data loader thread, but we were still expecting it...
		// This is most likely caused by the loader not keeping up with the speed at which the player is moving.
		// We should recover with the removal from `loading_blocks` so it will be re-queried again later...

		//				print_line(String("Received a block loading drop while we were still expecting it: lod{0} ({1}, {2}, {3})")
		//								   .format(varray(ob.lod, ob.position.x, ob.position.y, ob.position.z)));

		++_stats.dropped_block_loads;
		return;
	}

	if (ob.voxels != nullptr) {
		VoxelDataLodMap::Lod &data_lod = _data->lods[ob.lod];

		if (ob.voxels->get_size() != Vector3i(data_lod.map.get_block_size())) {
			// Voxel block size is incorrect, drop it
			ERR_PRINT("Block size obtained from stream is different from expected size");
			++_stats.dropped_block_loads;
			return;
		}

		// Store buffer
		RWLockWrite wlock(data_lod.map_lock);
		VoxelDataBlock *block = data_lod.map.set_block_buffer(ob.position, ob.voxels, false);
		CRASH_COND(block == nullptr);
	}

	if (_instancer != nullptr && ob.instances != nullptr) {
		_instancer->on_data_block_loaded(ob.position, ob.lod, std::move(ob.instances));
	}
}

void VoxelLodTerrain::send_mesh_requests() {
	VOXEL_PROFILE_SCOPE_NAMED("Send mesh requests");

	const int render_to_data_factor = get_mesh_block_size() / get_data_block_size();

	for (unsigned int lod_index = 0; lod_index < _lod_count; ++lod_index) {
		VOXEL_PROFILE_SCOPE();
		Lod &lod = _lods[lod_index];

		for (unsigned int bi = 0; bi < lod.blocks_pending_update.size(); ++bi) {
			VOXEL_PROFILE_SCOPE();
			const Vector3i mesh_block_pos = lod.blocks_pending_update[bi];

			VoxelMeshBlock *block = lod.mesh_map.get_block(mesh_block_pos);
			// A block must have been allocated before we ask for a mesh update
			ERR_CONTINUE(block == nullptr);
			// All blocks we get here must be in the scheduled state
			ERR_CONTINUE(block->get_mesh_state() != VoxelMeshBlock::MESH_UPDATE_NOT_SENT);

			// Get block and its neighbors
			VoxelServer::BlockMeshInput mesh_request;
			mesh_request.render_block_position = mesh_block_pos;
			mesh_request.lod = lod_index;

			const Box3i data_box =
					Box3i(render_to_data_factor * mesh_block_pos, Vector3i(render_to_data_factor)).padded(1);

			VoxelDataLodMap::Lod &data_lod = _data->lods[lod_index];
			RWLockRead rlock(data_lod.map_lock);

			// Iteration order matters for thread access.
			// The array also implicitely encodes block position due to the convention being used,
			// so there is no need to also include positions in the request
			data_box.for_each_cell_zxy([&mesh_request, &data_lod](Vector3i data_block_pos) {
				VoxelDataBlock *nblock = data_lod.map.get_block(data_block_pos);
				// The block can actually be null on some occasions. Not sure yet if it's that bad
				//CRASH_COND(nblock == nullptr);
				if (nblock != nullptr) {
					mesh_request.data_blocks[mesh_request.data_blocks_count] = nblock->get_voxels_shared();
				}
				++mesh_request.data_blocks_count;
			});

			VoxelServer::get_singleton()->request_block_mesh(_volume_id, mesh_request);

			block->set_mesh_state(VoxelMeshBlock::MESH_UPDATE_SENT);
		}

		lod.blocks_pending_update.clear();
	}
}

void VoxelLodTerrain::apply_mesh_update(const VoxelServer::BlockMeshOutput &ob) {
	// The following is done on the main thread because Godot doesn't really support multithreaded Mesh allocation.
	// This also proved to be very slow compared to the meshing process itself...
	// hopefully Vulkan will allow us to upload graphical resources without stalling rendering as they upload?
	VOXEL_PROFILE_SCOPE();

	ERR_FAIL_COND(!is_inside_tree());

	if (ob.lod >= _lod_count) {
		// Sorry, LOD configuration changed, drop that mesh
		++_stats.dropped_block_meshs;
		return;
	}

	Lod &lod = _lods[ob.lod];

	VoxelMeshBlock *block = lod.mesh_map.get_block(ob.position);
	if (block == nullptr) {
		// That block is no longer loaded, drop the result
		++_stats.dropped_block_meshs;
		return;
	}

	if (ob.type == VoxelServer::BlockMeshOutput::TYPE_DROPPED) {
		// That block is loaded, but its meshing request was dropped.
		// TODO Not sure what to do in this case, the code sending update queries has to be tweaked
		PRINT_VERBOSE("Received a block mesh drop while we were still expecting it");
		++_stats.dropped_block_meshs;
		return;
	}

	if (block->get_mesh_state() == VoxelMeshBlock::MESH_UPDATE_SENT) {
		block->set_mesh_state(VoxelMeshBlock::MESH_UP_TO_DATE);
	}

	const VoxelMesher::Output mesh_data = ob.surfaces;

	Ref<ArrayMesh> mesh = build_mesh(
			mesh_data.surfaces,
			mesh_data.primitive_type,
			mesh_data.compression_flags,
			_material);

	bool has_collision = _generate_collisions;
	if (has_collision && _collision_lod_count != 0) {
		has_collision = ob.lod < _collision_lod_count;
	}

	if (block->got_first_mesh_update == false) {
		block->got_first_mesh_update = true;

		// TODO Need a more generic API for this kind of stuff
		if (_instancer != nullptr && ob.surfaces.surfaces.size() > 0) {
			// TODO The mesh could come from an edited region!
			// We would have to know if specific voxels got edited, or different from the generator
			_instancer->on_mesh_block_enter(ob.position, ob.lod, ob.surfaces.surfaces[0]);
		}

		// Lazy initialization

		//print_line(String("Adding block {0} at lod {1}").format(varray(eo.block_position.to_vec3(), eo.lod)));
		//set_mesh_block_active(*block, false);
		block->set_parent_visible(is_visible());
		block->set_world(get_world());

		Ref<ShaderMaterial> shader_material = _material;
		if (shader_material.is_valid() && block->get_shader_material().is_null()) {
			VOXEL_PROFILE_SCOPE();

			// Pooling shader materials is necessary for now, to avoid stuttering in the editor.
			// Due to a signal used to keep the inspector up to date, even though these
			// material copies will never be seen in the inspector
			// See https://github.com/godotengine/godot/issues/34741
			Ref<ShaderMaterial> sm;
			if (_shader_material_pool.size() > 0) {
				sm = _shader_material_pool.back();
				// The joys of pooling materials
				sm->set_shader_param(VoxelStringNames::get_singleton()->u_transition_mask, 0);
				_shader_material_pool.pop_back();
			} else {
				sm = shader_material->duplicate(false);
			}

			// Set individual shader material, because each block can have dynamic parameters,
			// used to smooth seams without re-uploading meshes and allow to implement LOD fading
			block->set_shader_material(sm);
		}
	}

	block->set_mesh(mesh);
	{
		VOXEL_PROFILE_SCOPE();
		for (unsigned int dir = 0; dir < mesh_data.transition_surfaces.size(); ++dir) {
			Ref<ArrayMesh> transition_mesh = build_mesh(
					mesh_data.transition_surfaces[dir],
					mesh_data.primitive_type,
					mesh_data.compression_flags,
					_material);

			block->set_transition_mesh(transition_mesh, dir);
		}
	}

	const uint32_t now = get_ticks_msec();
	if (has_collision) {
		if (_collision_update_delay == 0 ||
				static_cast<int>(now - block->last_collider_update_time) > _collision_update_delay) {
			block->set_collision_mesh(mesh_data.surfaces, get_tree()->is_debugging_collisions_hint(), this,
					_collision_margin);
			block->set_collision_layer(_collision_layer);
			block->set_collision_mask(_collision_mask);
			block->last_collider_update_time = now;
			block->has_deferred_collider_update = false;
			block->deferred_collider_data.clear();
		} else {
			if (!block->has_deferred_collider_update) {
				lod.deferred_collision_updates.push_back(ob.position);
				block->has_deferred_collider_update = true;
			}
			block->deferred_collider_data = mesh_data.surfaces;
		}
	}

	block->set_parent_transform(get_global_transform());
}

void VoxelLodTerrain::process_deferred_collision_updates(uint32_t timeout_msec) {
	VOXEL_PROFILE_SCOPE();

	for (unsigned int lod_index = 0; lod_index < _lod_count; ++lod_index) {
		Lod &lod = _lods[lod_index];

		for (unsigned int i = 0; i < lod.deferred_collision_updates.size(); ++i) {
			const Vector3i block_pos = lod.deferred_collision_updates[i];
			VoxelMeshBlock *block = lod.mesh_map.get_block(block_pos);

			if (block == nullptr || block->has_deferred_collider_update == false) {
				// Block was unloaded or no longer needs a collision update
				unordered_remove(lod.deferred_collision_updates, i);
				--i;
				continue;
			}

			const uint32_t now = get_ticks_msec();

			if (static_cast<int>(now - block->last_collider_update_time) > _collision_update_delay) {
				block->set_collision_mesh(
						block->deferred_collider_data, get_tree()->is_debugging_collisions_hint(), this,
						_collision_margin);
				block->set_collision_layer(_collision_layer);
				block->set_collision_mask(_collision_mask);
				block->last_collider_update_time = now;
				block->has_deferred_collider_update = false;
				block->deferred_collider_data.clear();

				unordered_remove(lod.deferred_collision_updates, i);
				--i;
			}

			// We always process at least one, then we to check the timeout
			if (get_ticks_msec() >= timeout_msec) {
				return;
			}
		}
	}
}

void VoxelLodTerrain::process_async_edits() {
	VOXEL_PROFILE_SCOPE();

	unordered_remove_if(_running_async_edits, [this](RunningAsyncEdit &e) {
		if (e.tracker->is_complete()) {
			if (e.tracker->has_next_tasks()) {
				ERR_PRINT("Completed async edit had next tasks?");
			}
			post_edit_area(e.box);
			return true;

		} else if (e.tracker->is_aborted()) {
			return true;
		}

		return false;
	});

	if (_running_async_edits.size() == 0) {
		// Schedule all next edits when the previous ones are done

		std::vector<Box3i> boxes_to_preload;
		std::vector<IVoxelTask *> tasks_to_schedule;
		std::shared_ptr<VoxelAsyncDependencyTracker> last_tracker = nullptr;

		for (unsigned int edit_index = 0; edit_index < _pending_async_edits.size(); ++edit_index) {
			AsyncEdit &edit = _pending_async_edits[edit_index];
			CRASH_COND(edit.task_tracker->has_next_tasks());

			// Not sure if worth doing, I dont think tasks can be aborted before even being scheduled
			if (edit.task_tracker->is_aborted()) {
				PRINT_VERBOSE("Aborted async edit");
				memdelete(edit.task);
				continue;
			}

			boxes_to_preload.push_back(edit.box);
			tasks_to_schedule.push_back(edit.task);
			_running_async_edits.push_back(RunningAsyncEdit{ edit.task_tracker, edit.box });
		}

		if (boxes_to_preload.size() > 0) {
			preload_boxes_async(to_span_const(boxes_to_preload), to_span(tasks_to_schedule));
		}

		_pending_async_edits.clear();
	}
}

void VoxelLodTerrain::abort_async_edits() {
	for (auto it = _pending_async_edits.begin(); it != _pending_async_edits.end(); ++it) {
		AsyncEdit &e = *it;
		CRASH_COND(e.task == nullptr);
		memdelete(e.task);
	}
	_pending_async_edits.clear();
	_running_async_edits.clear();
	// Can't cancel edits which are already running on the thread pool,
	// so the caller of this function must ensure none of them are running, or none will have an effect
}

void VoxelLodTerrain::process_fading_blocks(float delta) {
	VOXEL_PROFILE_SCOPE();

	const float speed = _lod_fade_duration < 0.001f ? 99999.f : delta / _lod_fade_duration;

	for (unsigned int lod_index = 0; lod_index < _lods.size(); ++lod_index) {
		Lod &lod = _lods[lod_index];

		Map<Vector3i, VoxelMeshBlock *>::Element *e = lod.fading_blocks.front();

		while (e != nullptr) {
			VoxelMeshBlock *block = e->value();
			// The collection of fading blocks must only contain fading blocks
			ERR_FAIL_COND(block->fading_state == VoxelMeshBlock::FADING_NONE);

			const bool finished = block->update_fading(speed);

			if (finished) {
				Map<Vector3i, VoxelMeshBlock *>::Element *next = e->next();
				lod.fading_blocks.erase(e);
				e = next;

			} else {
				e = e->next();
			}
		}
	}
}

void VoxelLodTerrain::flush_pending_lod_edits() {
	VOXEL_PROFILE_SCOPE();
	// Propagates edits performed so far to other LODs.
	// These LODs must be currently in memory, otherwise terrain data will miss it.
	// This is currently ensured by the fact we load blocks in a "pyramidal" way,
	// i.e there is no way for a block to be loaded if its parent LOD isn't loaded already.
	// In the future we may implement storing of edits to be applied later if blocks can't be found.

	//ProfilingClock profiling_clock;

	const int data_to_mesh_factor = get_mesh_block_size() / get_data_block_size();

	// Make sure LOD0 gets updates even if _lod_count is 1
	Lod &lod0 = _lods[0];
	{
		VoxelDataLodMap::Lod &data_lod0 = _data->lods[0];
		RWLockRead rlock(data_lod0.map_lock);

		for (unsigned int i = 0; i < lod0.blocks_pending_lodding.size(); ++i) {
			const Vector3i data_block_pos = lod0.blocks_pending_lodding[i];
			VoxelDataBlock *data_block = data_lod0.map.get_block(data_block_pos);
			ERR_CONTINUE(data_block == nullptr);
			data_block->set_needs_lodding(false);

			const Vector3i mesh_block_pos = data_block_pos.floordiv(data_to_mesh_factor);
			VoxelMeshBlock *mesh_block = lod0.mesh_map.get_block(mesh_block_pos);
			if (mesh_block != nullptr) {
				// If a mesh exists here, it will need an update.
				// If there is no mesh, it will probably get created later when we come closer to it
				schedule_mesh_update(mesh_block, lod0.blocks_pending_update);
			}
		}
	}

	const int half_bs = get_data_block_size() >> 1;

	// Process downscales upwards in pairs of consecutive LODs.
	// This ensures we don't process multiple times the same blocks.
	// Only LOD0 is editable at the moment, so we'll downscale from there
	for (unsigned int dst_lod_index = 1; dst_lod_index < _lod_count; ++dst_lod_index) {
		Lod &src_lod = _lods[dst_lod_index - 1];
		Lod &dst_lod = _lods[dst_lod_index];

		VoxelDataLodMap::Lod &src_data_lod = _data->lods[dst_lod_index - 1];
		RWLockRead rlock(src_data_lod.map_lock);

		VoxelDataLodMap::Lod &dst_data_lod = _data->lods[dst_lod_index];
		// TODO Could take long locking this, we may generate things first and assign to the map at the end.
		// Besides, in per-block streaming mode, it is not needed because blocks are supposed to be present
		RWLockRead wlock(dst_data_lod.map_lock);

		for (unsigned int i = 0; i < src_lod.blocks_pending_lodding.size(); ++i) {
			const Vector3i src_bpos = src_lod.blocks_pending_lodding[i];
			const Vector3i dst_bpos = src_bpos >> 1;

			VoxelDataBlock *src_block = src_data_lod.map.get_block(src_bpos);
			VoxelDataBlock *dst_block = dst_data_lod.map.get_block(dst_bpos);

			src_block->set_needs_lodding(false);

			if (dst_block == nullptr) {
				if (_full_load_mode) {
					// TODO Doing this on the main thread can be very demanding and cause a stall.
					// We should find a way to make it asynchronous, not need mips, or not edit outside viewers area.
					std::shared_ptr<VoxelBufferInternal> voxels = gd_make_shared<VoxelBufferInternal>();
					voxels->create(Vector3i(get_data_block_size()));
					if (_generator.is_valid()) {
						VOXEL_PROFILE_SCOPE_NAMED("Generate");
						VoxelBlockRequest r{ *voxels,
							dst_bpos << (dst_lod_index + get_data_block_size_pow2()),
							int(dst_lod_index) };
						_generator->generate_block(r);
					}
					dst_block = dst_data_lod.map.set_block_buffer(dst_bpos, voxels);

				} else {
					ERR_PRINT(String("Destination block {0} not found when cascading edits on LOD {1}")
									  .format(varray(dst_bpos.to_vec3(), dst_lod_index)));
					continue;
				}
			}

			// The block and its lower LODs are expected to be available.
			// Otherwise it means the function was called too late
			CRASH_COND(src_block == nullptr);
			//CRASH_COND(dst_block == nullptr);

			{
				const Vector3i mesh_block_pos = dst_bpos.floordiv(data_to_mesh_factor);
				VoxelMeshBlock *mesh_block = dst_lod.mesh_map.get_block(mesh_block_pos);
				if (mesh_block != nullptr) {
					schedule_mesh_update(mesh_block, dst_lod.blocks_pending_update);
				}
				// If there is no mesh, it will probably get created later when we come closer to it
			}

			dst_block->set_modified(true);

			if (dst_lod_index != _lod_count - 1 && !dst_block->get_needs_lodding()) {
				dst_block->set_needs_lodding(true);
				dst_lod.blocks_pending_lodding.push_back(dst_bpos);
			}

			const Vector3i rel = src_bpos - (dst_bpos << 1);

			// Update lower LOD
			// This must always be done after an edit before it gets saved, otherwise LODs won't match and it will look ugly.
			// TODO Optimization: try to narrow to edited region instead of taking whole block
			{
				VOXEL_PROFILE_SCOPE_NAMED("Downscale");
				RWLockWrite lock(src_block->get_voxels().get_lock());
				src_block->get_voxels().downscale_to(
						dst_block->get_voxels(), Vector3i(), src_block->get_voxels_const().get_size(), rel * half_bs);
			}
		}

		src_lod.blocks_pending_lodding.clear();
	}

	// Make sure LOD0 has its list cleared, because in case there is only 1 LOD,
	// the chain of updates above will not be entered
	lod0.blocks_pending_lodding.clear();

	//	uint64_t time_spent = profiling_clock.restart();
	//	if (time_spent > 10) {
	//		print_line(String("Took {0} us to update lods").format(varray(time_spent)));
	//	}
}

void VoxelLodTerrain::set_instancer(VoxelInstancer *instancer) {
	if (_instancer != nullptr && instancer != nullptr) {
		ERR_FAIL_COND_MSG(_instancer != nullptr, "No more than one VoxelInstancer per terrain");
	}
	_instancer = instancer;
}

void VoxelLodTerrain::unload_data_block_no_lock(Vector3i block_pos, uint8_t lod_index,
		std::vector<BlockToSave> &blocks_to_save) {
	VOXEL_PROFILE_SCOPE();
	ERR_FAIL_COND(lod_index >= _lod_count);

	Lod &lod = _lods[lod_index];
	VoxelDataLodMap::Lod &data_lod = _data->lods[lod_index];

	data_lod.map.remove_block(block_pos, BeforeUnloadDataAction{ blocks_to_save, _stream.is_valid() });

	//print_line(String("Unloading data block {0} lod {1}").format(varray(block_pos.to_vec3(), lod_index)));
	lod.loading_blocks.erase(block_pos);

	// if (_instancer != nullptr) {
	// 	_instancer->on_block_exit(block_pos, lod_index);
	// }

	// No need to remove things from blocks_pending_load,
	// This vector is filled and cleared immediately in the main process.
	// It is a member only to re-use its capacity memory over frames.
}

void VoxelLodTerrain::unload_mesh_block(Vector3i block_pos, uint8_t lod_index) {
	VOXEL_PROFILE_SCOPE();
	ERR_FAIL_COND(lod_index >= _lod_count);

	Lod &lod = _lods[lod_index];

	lod.mesh_map.remove_block(block_pos, BeforeUnloadMeshAction{ _shader_material_pool });

	lod.fading_blocks.erase(block_pos);

	if (_instancer != nullptr) {
		_instancer->on_mesh_block_exit(block_pos, lod_index);
	}

	// Blocks in the update queue will be cancelled in _process,
	// because it's too expensive to linear-search all blocks for each block
}

// This function is primarily intented for editor use cases at the moment.
// It will be slower than using the instancing generation events,
// because it has to query VisualServer, which then allocates and decodes vertex buffers (assuming they are cached).
Array VoxelLodTerrain::get_mesh_block_surface(Vector3i block_pos, int lod_index) const {
	VOXEL_PROFILE_SCOPE();
	ERR_FAIL_COND_V(lod_index >= static_cast<int>(_lod_count), Array());
	const Lod &lod = _lods[lod_index];
	const VoxelMeshBlock *block = lod.mesh_map.get_block(block_pos);
	if (block != nullptr) {
		Ref<Mesh> mesh = block->get_mesh();
		if (mesh.is_valid()) {
			return mesh->surface_get_arrays(0);
		}
	}
	return Array();
}

Vector<Vector3i> VoxelLodTerrain::get_meshed_block_positions_at_lod(int lod_index) const {
	Vector<Vector3i> positions;
	ERR_FAIL_COND_V(lod_index >= static_cast<int>(_lod_count), positions);
	const Lod &lod = _lods[lod_index];
	lod.mesh_map.for_all_blocks([&positions](const VoxelMeshBlock *block) {
		if (block->has_mesh()) {
			positions.push_back(block->position);
		}
	});
	return positions;
}

void VoxelLodTerrain::save_all_modified_blocks(bool with_copy) {
	flush_pending_lod_edits();

	std::vector<BlockToSave> blocks_to_save;

	if (_stream.is_valid()) {
		for (unsigned int i = 0; i < _lod_count; ++i) {
			VoxelDataLodMap::Lod &data_lod = _data->lods[i];
			RWLockRead rlock(data_lod.map_lock);
			// That may cause a stutter, so should be used when the player won't notice
			data_lod.map.for_all_blocks(ScheduleSaveAction{ blocks_to_save });
		}

		if (_instancer != nullptr && _stream->supports_instance_blocks()) {
			_instancer->save_all_modified_blocks();
		}
	}

	// And flush immediately
	send_block_save_requests(to_span(blocks_to_save));
}

void VoxelLodTerrain::add_transition_update(VoxelMeshBlock *block) {
	if (!block->pending_transition_update) {
		_blocks_pending_transition_update.push_back(block);
		block->pending_transition_update = true;
	}
}

void VoxelLodTerrain::add_transition_updates_around(Vector3i block_pos, int lod_index) {
	Lod &lod = _lods[lod_index];

	for (int dir = 0; dir < Cube::SIDE_COUNT; ++dir) {
		Vector3i npos = block_pos + Cube::g_side_normals[dir];
		VoxelMeshBlock *nblock = lod.mesh_map.get_block(npos);

		if (nblock != nullptr) {
			add_transition_update(nblock);
		}
	}
	// TODO If a block appears at lod, neighbor blocks at lod-1 need to be updated.
	// or maybe get_transition_mask needs a different approach that also looks at higher lods?
}

void VoxelLodTerrain::process_transition_updates() {
	for (unsigned int i = 0; i < _blocks_pending_transition_update.size(); ++i) {
		VoxelMeshBlock *block = _blocks_pending_transition_update[i];
		CRASH_COND(block == nullptr);

		if (block->active) {
			block->set_transition_mask(get_transition_mask(block->position, block->lod_index));
		}

		block->pending_transition_update = false;
	}

	_blocks_pending_transition_update.clear();
}

uint8_t VoxelLodTerrain::get_transition_mask(Vector3i block_pos, int lod_index) const {
	uint8_t transition_mask = 0;

	if (lod_index + 1 >= static_cast<int>(_lod_count)) {
		return transition_mask;
	}

	const Lod &lower_lod = _lods[lod_index + 1];
	const Lod &lod = _lods[lod_index];

	const Vector3i lower_pos = block_pos >> 1;
	const Vector3i upper_pos = block_pos << 1;

	// Based on octree rules, and the fact it must have run before, check neighbor blocks of same LOD:
	// If one is missing or not visible, it means either of the following:
	// - The neighbor at lod+1 is visible or not loaded (there must be a transition)
	// - The neighbor at lod-1 is visible (no transition)

	uint8_t visible_neighbors_of_same_lod = 0;
	for (int dir = 0; dir < Cube::SIDE_COUNT; ++dir) {
		Vector3i npos = block_pos + Cube::g_side_normals[dir];

		const VoxelMeshBlock *nblock = lod.mesh_map.get_block(npos);

		if (nblock != nullptr && nblock->active) {
			visible_neighbors_of_same_lod |= (1 << dir);
		}
	}

	if (visible_neighbors_of_same_lod != 0b111111) {
		// At least one neighbor isn't visible.
		// Check for neighbors at different LOD (there can be only one kind on a given side)
		for (int dir = 0; dir < Cube::SIDE_COUNT; ++dir) {
			int dir_mask = (1 << dir);

			if (visible_neighbors_of_same_lod & dir_mask) {
				continue;
			}

			const Vector3i side_normal = Cube::g_side_normals[dir];
			const Vector3i lower_neighbor_pos = (block_pos + side_normal) >> 1;

			if (lower_neighbor_pos != lower_pos) {
				const VoxelMeshBlock *lower_neighbor_block = lower_lod.mesh_map.get_block(lower_neighbor_pos);

				if (lower_neighbor_block != nullptr && lower_neighbor_block->active) {
					// The block has a visible neighbor of lower LOD
					transition_mask |= dir_mask;
					continue;
				}
			}

			if (lod_index > 0) {
				// Check upper LOD neighbors.
				// There are always 4 on each side, checking any is enough

				Vector3i upper_neighbor_pos = upper_pos;
				for (unsigned int i = 0; i < Vector3i::AXIS_COUNT; ++i) {
					if (side_normal[i] == -1) {
						--upper_neighbor_pos[i];
					} else if (side_normal[i] == 1) {
						upper_neighbor_pos[i] += 2;
					}
				}

				const Lod &upper_lod = _lods[lod_index - 1];
				const VoxelMeshBlock *upper_neighbor_block = upper_lod.mesh_map.get_block(upper_neighbor_pos);

				if (upper_neighbor_block == nullptr || upper_neighbor_block->active == false) {
					// The block has no visible neighbor yet. World border? Assume lower LOD.
					transition_mask |= dir_mask;
				}
			}
		}
	}

	return transition_mask;
}

const VoxelLodTerrain::Stats &VoxelLodTerrain::get_stats() const {
	return _stats;
}

Dictionary VoxelLodTerrain::_b_get_statistics() const {
	Dictionary d;

	int deferred_collision_updates = 0;
	for (unsigned int lod_index = 0; lod_index < _lod_count; ++lod_index) {
		const Lod &lod = _lods[lod_index];
		deferred_collision_updates += lod.deferred_collision_updates.size();
	}

	// Breakdown of time spent in _process
	d["time_detect_required_blocks"] = _stats.time_detect_required_blocks;
	d["time_request_blocks_to_load"] = _stats.time_request_blocks_to_load;
	d["time_process_load_responses"] = _stats.time_process_load_responses;
	d["time_request_blocks_to_update"] = _stats.time_request_blocks_to_update;

	d["dropped_block_loads"] = _stats.dropped_block_loads;
	d["dropped_block_meshs"] = _stats.dropped_block_meshs;
	d["updated_blocks"] = _stats.updated_blocks;
	d["blocked_lods"] = _stats.blocked_lods;

	return d;
}

void VoxelLodTerrain::set_run_stream_in_editor(bool enable) {
	if (enable == _run_stream_in_editor) {
		return;
	}

	_run_stream_in_editor = enable;

	if (Engine::get_singleton()->is_editor_hint()) {
		if (_run_stream_in_editor) {
			_on_stream_params_changed();

		} else {
			// This is expected to block the main thread until the streaming thread is done.
			stop_streamer();
		}
	}
}

bool VoxelLodTerrain::is_stream_running_in_editor() const {
	return _run_stream_in_editor;
}

void VoxelLodTerrain::restart_stream() {
	_on_stream_params_changed();
}

void VoxelLodTerrain::remesh_all_blocks() {
	for (unsigned int lod_index = 0; lod_index < _lod_count; ++lod_index) {
		Lod &lod = _lods[lod_index];
		lod.mesh_map.for_all_blocks([&lod](VoxelMeshBlock *block) {
			schedule_mesh_update(block, lod.blocks_pending_update);
		});
	}
}

void VoxelLodTerrain::set_voxel_bounds(Box3i p_box) {
	_bounds_in_voxels =
			p_box.clipped(Box3i::from_center_extents(Vector3i(), Vector3i(VoxelConstants::MAX_VOLUME_EXTENT)));
	// Round to octree size
	const int octree_size = get_mesh_block_size() << (get_lod_count() - 1);
	_bounds_in_voxels = _bounds_in_voxels.snapped(octree_size);
	// Can't have a smaller region than one octree
	for (unsigned i = 0; i < Vector3i::AXIS_COUNT; ++i) {
		if (_bounds_in_voxels.size[i] < octree_size) {
			_bounds_in_voxels.size[i] = octree_size;
		}
	}
}

void VoxelLodTerrain::set_collision_update_delay(int delay_msec) {
	_collision_update_delay = clamp(delay_msec, 0, 4000);
}

int VoxelLodTerrain::get_collision_update_delay() const {
	return _collision_update_delay;
}

void VoxelLodTerrain::set_lod_fade_duration(float seconds) {
	_lod_fade_duration = clamp(seconds, 0.f, 1.f);
}

float VoxelLodTerrain::get_lod_fade_duration() const {
	return _lod_fade_duration;
}

String VoxelLodTerrain::get_configuration_warning() const {
	String w = VoxelNode::get_configuration_warning();
	if (!w.empty()) {
		return w;
	}
	Ref<VoxelMesher> mesher = get_mesher();
	if (mesher.is_valid() && !mesher->supports_lod()) {
		return TTR("The assigned mesher does not support level of detail (LOD), results may be unexpected.");
	}
	return String();
}

void VoxelLodTerrain::_b_save_modified_blocks() {
	save_all_modified_blocks(true);
}

void VoxelLodTerrain::_b_set_voxel_bounds(AABB aabb) {
	ERR_FAIL_COND(!is_valid_size(aabb.size));
	set_voxel_bounds(Box3i(Vector3i::from_rounded(aabb.position), Vector3i::from_rounded(aabb.size)));
}

AABB VoxelLodTerrain::_b_get_voxel_bounds() const {
	const Box3i b = get_voxel_bounds();
	return AABB(b.pos.to_vec3(), b.size.to_vec3());
}

// DEBUG LAND

Array VoxelLodTerrain::debug_raycast_mesh_block(Vector3 world_origin, Vector3 world_direction) const {
	const Transform world_to_local = get_global_transform().affine_inverse();
	Vector3 pos = world_to_local.xform(world_origin);
	const Vector3 dir = world_to_local.basis.xform(world_direction);
	const float max_distance = 256;
	const float step = 2.f;
	float distance = 0.f;

	Array hits;
	while (distance < max_distance && hits.size() == 0) {
		for (unsigned int lod_index = 0; lod_index < _lod_count; ++lod_index) {
			const Lod &lod = _lods[lod_index];
			const Vector3i bpos = lod.mesh_map.voxel_to_block(Vector3i::from_floored(pos)) >> lod_index;
			const VoxelMeshBlock *block = lod.mesh_map.get_block(bpos);
			if (block != nullptr && block->is_visible() && block->has_mesh()) {
				Dictionary d;
				d["position"] = block->position.to_vec3();
				d["lod"] = block->lod_index;
				hits.append(d);
			}
		}
		distance += step;
		pos += dir * step;
	}

	return hits;
}

Dictionary VoxelLodTerrain::debug_get_data_block_info(Vector3 fbpos, int lod_index) const {
	Dictionary d;
	ERR_FAIL_COND_V(lod_index < 0, d);
	ERR_FAIL_COND_V(lod_index >= get_lod_count(), d);

	const Lod &lod = _lods[lod_index];

	const VoxelDataLodMap::Lod &data_lod = _data->lods[lod_index];
	Vector3i bpos = Vector3i::from_floored(fbpos);

	int loading_state = 0;

	bool has_block = false;
	{
		RWLockRead rlock(data_lod.map_lock);
		has_block = data_lod.map.has_block(bpos);
	}
	if (has_block) {
		loading_state = 2;
	} else if (lod.has_loading_block(bpos)) {
		loading_state = 1;
	}

	d["loading_state"] = loading_state;
	return d;
}

Dictionary VoxelLodTerrain::debug_get_mesh_block_info(Vector3 fbpos, int lod_index) const {
	Dictionary d;
	ERR_FAIL_COND_V(lod_index < 0, d);
	ERR_FAIL_COND_V(lod_index >= get_lod_count(), d);

	const Lod &lod = _lods[lod_index];
	Vector3i bpos = Vector3i::from_floored(fbpos);

	bool loaded = false;
	bool meshed = false;
	bool visible = false;
	bool active = false;
	int mesh_state = VoxelMeshBlock::MESH_NEVER_UPDATED;
	const VoxelMeshBlock *block = lod.mesh_map.get_block(bpos);

	if (block != nullptr) {
		loaded = true;
		meshed = block->has_mesh();
		mesh_state = block->get_mesh_state();
		visible = block->is_visible();
		active = block->active;
		d["transition_mask"] = block->get_transition_mask();
		// This can highlight possible bugs between the current state and what it should be
		d["recomputed_transition_mask"] = get_transition_mask(block->position, block->lod_index);
	}

	d["loaded"] = loaded;
	d["meshed"] = meshed;
	d["mesh_state"] = mesh_state;
	d["visible"] = visible;
	d["active"] = active;
	return d;
}

Array VoxelLodTerrain::debug_get_octree_positions() const {
	Array positions;
	positions.resize(_lod_octrees.size());
	int i = 0;
	for (Map<Vector3i, OctreeItem>::Element *E = _lod_octrees.front(); E; E = E->next()) {
		positions[i++] = E->key().to_vec3();
	}
	return positions;
}

Array VoxelLodTerrain::debug_get_octrees_detailed() const {
	// [
	//     Vector3,
	//     Octree,
	//     ...
	// ]
	// Octree [
	//     state: State,
	//     Octree[8] or null
	// ]
	// State {
	//     0: no block
	//     1: no mesh
	//     2: mesh
	// }

	struct L {
		static void read_node(const LodOctree &octree, const LodOctree::Node *node, Vector3i position, int lod_index,
				const VoxelLodTerrain *self, Array &out_data) {
			ERR_FAIL_COND(lod_index < 0);
			Variant state;

			const Lod &lod = self->_lods[lod_index];
			const VoxelMeshBlock *block = lod.mesh_map.get_block(position);
			if (block == nullptr) {
				state = 0;
			} else {
				if (block->get_mesh_state() == VoxelMeshBlock::MESH_UP_TO_DATE) {
					state = 2;
				} else {
					state = 1;
				}
			}

			out_data.append(state);

			if (node->has_children()) {
				Array children_data;
				for (unsigned int i = 0; i < 8; ++i) {
					Array child_data;
					const LodOctree::Node *child = octree.get_child(node, i);
					const Vector3i child_pos = LodOctree::get_child_position(position, i);
					read_node(octree, child, child_pos, lod_index - 1, self, child_data);
					children_data.append(child_data);
				}
				out_data.append(children_data);

			} else {
				out_data.append(Variant());
			}
		}
	};

	Array forest_data;

	for (const Map<Vector3i, OctreeItem>::Element *e = _lod_octrees.front(); e; e = e->next()) {
		const LodOctree &octree = e->value().octree;
		const LodOctree::Node *root = octree.get_root();
		Array root_data;
		const Vector3i octree_pos = e->key();
		L::read_node(octree, root, octree_pos, get_lod_count() - 1, this, root_data);
		forest_data.append(octree_pos.to_vec3());
		forest_data.append(root_data);
	}

	return forest_data;
}

#ifdef TOOLS_ENABLED

void VoxelLodTerrain::update_gizmos() {
	VOXEL_PROFILE_SCOPE();

	VoxelDebug::DebugRenderer &dr = _debug_renderer;
	dr.begin();

	const Transform parent_transform = get_global_transform();

	// Octree bounds
	if (_show_octree_bounds_gizmos) {
		const int octree_size = 1 << get_octree_size_po2(*this);
		const Basis local_octree_basis = Basis().scaled(Vector3(octree_size, octree_size, octree_size));
		for (Map<Vector3i, OctreeItem>::Element *e = _lod_octrees.front(); e; e = e->next()) {
			const Transform local_transform(local_octree_basis, (e->key() * octree_size).to_vec3());
			dr.draw_box(parent_transform * local_transform, VoxelDebug::ID_OCTREE_BOUNDS);
		}
	}

	// Volume bounds
	if (_show_volume_bounds_gizmos) {
		const float bounds_in_voxels_len = _bounds_in_voxels.size.length();
		if (bounds_in_voxels_len < 10000) {
			const Vector3 margin = Vector3(1, 1, 1) * bounds_in_voxels_len * 0.0025f;
			const Vector3 size = _bounds_in_voxels.size.to_vec3();
			const Transform local_transform(Basis().scaled(size + margin * 2.f), _bounds_in_voxels.pos.to_vec3() - margin);
			dr.draw_box(parent_transform * local_transform, VoxelDebug::ID_VOXEL_BOUNDS);
		}
	}

	// Octree nodes
	if (_show_octree_node_gizmos) {
		// That can be expensive to draw
		const int mesh_block_size = get_mesh_block_size();
		const float lod_count_f = _lod_count;
		for (Map<Vector3i, OctreeItem>::Element *e = _lod_octrees.front(); e; e = e->next()) {
			const LodOctree &octree = e->value().octree;

			const Vector3i block_pos_maxlod = e->key();
			const Vector3i block_offset_lod0 = block_pos_maxlod << (get_lod_count() - 1);

			octree.for_each_leaf([&dr, block_offset_lod0, mesh_block_size, parent_transform, lod_count_f](
										 Vector3i node_pos, int lod_index, const LodOctree::NodeData &data) {
				//
				const int size = mesh_block_size << lod_index;
				const Vector3i voxel_pos = mesh_block_size * ((node_pos << lod_index) + block_offset_lod0);
				const Transform local_transform(Basis().scaled(Vector3(size, size, size)), voxel_pos.to_vec3());
				const Transform t = parent_transform * local_transform;
				// Squaring because lower lod indexes are more interesting to see, so we give them more contrast.
				// Also this might be better with sRGB?
				const float g = squared(max(1.f - float(lod_index) / lod_count_f, 0.f));
				dr.draw_box_mm(t, Color8(255, uint8_t(g * 254.f), 0, 255));
			});
		}
	}

	// Edited blocks
	if (_show_edited_blocks && _edited_blocks_gizmos_lod_index < _lod_count) {
		const VoxelDataLodMap::Lod &data_lod = _data->lods[_edited_blocks_gizmos_lod_index];
		const int data_block_size = get_data_block_size() << _edited_blocks_gizmos_lod_index;
		const Basis basis(Basis().scaled(Vector3(data_block_size, data_block_size, data_block_size)));

		RWLockRead rlock(data_lod.map_lock);
		data_lod.map.for_all_blocks([&dr, parent_transform, data_block_size, basis](const VoxelDataBlock *block) {
			const Transform local_transform(basis, (block->position * data_block_size).to_vec3());
			const Transform t = parent_transform * local_transform;
			const Color8 c = Color8(block->is_modified() ? 255 : 0, 255, 0, 255);
			dr.draw_box_mm(t, c);
		});
	}

	dr.end();
}

void VoxelLodTerrain::set_show_gizmos(bool enable) {
	_show_gizmos_enabled = enable;
	if (_show_gizmos_enabled) {
		_debug_renderer.set_world(is_visible_in_tree() ? *get_world() : nullptr);
	} else {
		_debug_renderer.clear();
	}
}

#endif

// This copies at multiple LOD levels to debug mips
Array VoxelLodTerrain::_b_debug_print_sdf_top_down(Vector3 center, Vector3 extents) {
	ERR_FAIL_COND_V(!is_valid_size(extents), Array());

	Array image_array;
	image_array.resize(get_lod_count());

	for (unsigned int lod_index = 0; lod_index < _lod_count; ++lod_index) {
		const Box3i world_box = Box3i::from_center_extents(
				Vector3i::from_floored(center) >> lod_index, Vector3i::from_floored(extents) >> lod_index);

		if (world_box.size.volume() == 0) {
			continue;
		}

		VoxelBufferInternal buffer;
		buffer.create(world_box.size);

		const VoxelDataLodMap::Lod &data_lod = _data->lods[lod_index];

		world_box.for_each_cell([&data_lod, &buffer, world_box](const Vector3i &world_pos) {
			std::shared_ptr<VoxelBufferInternal> voxels = try_get_voxel_buffer_with_lock(
					data_lod, data_lod.map.voxel_to_block(world_pos));
			if (voxels == nullptr) {
				return;
			}
			const float v = get_voxel_with_lock(*voxels, data_lod.map.to_local(world_pos), VoxelBuffer::CHANNEL_SDF).f;
			const Vector3i rpos = world_pos - world_box.pos;
			buffer.set_voxel_f(v, rpos.x, rpos.y, rpos.z, VoxelBuffer::CHANNEL_SDF);
		});

		Ref<Image> image = buffer.debug_print_sdf_to_image_top_down();
		image_array[lod_index] = image;
	}

	return image_array;
}

int VoxelLodTerrain::_b_debug_get_mesh_block_count() const {
	int sum = 0;
	for (unsigned int lod_index = 0; lod_index < _lod_count; ++lod_index) {
		sum += _lods[lod_index].mesh_map.get_block_count();
	}
	return sum;
}

int VoxelLodTerrain::_b_debug_get_data_block_count() const {
	int sum = 0;
	for (unsigned int lod_index = 0; lod_index < _lod_count; ++lod_index) {
		const VoxelDataLodMap::Lod &data_lod = _data->lods[lod_index];
		RWLockRead rlock(data_lod.map_lock);
		sum += data_lod.map.get_block_count();
	}
	return sum;
}

Error VoxelLodTerrain::_b_debug_dump_as_scene(String fpath) const {
	Spatial *root = memnew(Spatial);
	root->set_name(get_name());

	for (unsigned int lod_index = 0; lod_index < _lod_count; ++lod_index) {
		const Lod &lod = _lods[lod_index];

		lod.mesh_map.for_all_blocks([root](const VoxelMeshBlock *block) {
			block->for_each_mesh_instance_with_transform([root, block](const DirectMeshInstance &dmi, Transform t) {
				Ref<Mesh> mesh = dmi.get_mesh();

				if (mesh.is_valid()) {
					MeshInstance *mi = memnew(MeshInstance);
					mi->set_mesh(mesh);
					mi->set_transform(t);
					// TODO Transition mesh visibility?
					mi->set_visible(block->is_visible());
					root->add_child(mi);
					// The owner must be set after adding to parent
					mi->set_owner(root);
				}
			});
		});
	}

	Ref<PackedScene> scene = memnew(PackedScene);
	Error err = scene->pack(root);
	if (err != OK) {
		return err;
	}
	err = ResourceSaver::save(fpath, scene, ResourceSaver::FLAG_BUNDLE_RESOURCES);

	memdelete(root);

	return err;
}

void VoxelLodTerrain::_bind_methods() {
	ClassDB::bind_method(D_METHOD("set_material", "material"), &VoxelLodTerrain::set_material);
	ClassDB::bind_method(D_METHOD("get_material"), &VoxelLodTerrain::get_material);

	ClassDB::bind_method(D_METHOD("set_view_distance", "distance_in_voxels"), &VoxelLodTerrain::set_view_distance);
	ClassDB::bind_method(D_METHOD("get_view_distance"), &VoxelLodTerrain::get_view_distance);

	ClassDB::bind_method(D_METHOD("get_generate_collisions"), &VoxelLodTerrain::get_generate_collisions);
	ClassDB::bind_method(D_METHOD("set_generate_collisions", "enabled"), &VoxelLodTerrain::set_generate_collisions);

	ClassDB::bind_method(D_METHOD("get_collision_lod_count"), &VoxelLodTerrain::get_collision_lod_count);
	ClassDB::bind_method(D_METHOD("set_collision_lod_count", "count"), &VoxelLodTerrain::set_collision_lod_count);

	ClassDB::bind_method(D_METHOD("get_collision_layer"), &VoxelLodTerrain::get_collision_layer);
	ClassDB::bind_method(D_METHOD("set_collision_layer", "layer"), &VoxelLodTerrain::set_collision_layer);

	ClassDB::bind_method(D_METHOD("get_collision_mask"), &VoxelLodTerrain::get_collision_mask);
	ClassDB::bind_method(D_METHOD("set_collision_mask", "mask"), &VoxelLodTerrain::set_collision_mask);

	ClassDB::bind_method(D_METHOD("get_collision_margin"), &VoxelLodTerrain::get_collision_margin);
	ClassDB::bind_method(D_METHOD("set_collision_margin", "margin"), &VoxelLodTerrain::set_collision_margin);

	ClassDB::bind_method(D_METHOD("get_collision_update_delay"), &VoxelLodTerrain::get_collision_update_delay);
	ClassDB::bind_method(D_METHOD("set_collision_update_delay", "delay_msec"),
			&VoxelLodTerrain::set_collision_update_delay);

	ClassDB::bind_method(D_METHOD("get_lod_fade_duration"), &VoxelLodTerrain::get_lod_fade_duration);
	ClassDB::bind_method(D_METHOD("set_lod_fade_duration", "seconds"), &VoxelLodTerrain::set_lod_fade_duration);

	ClassDB::bind_method(D_METHOD("set_lod_count", "lod_count"), &VoxelLodTerrain::set_lod_count);
	ClassDB::bind_method(D_METHOD("get_lod_count"), &VoxelLodTerrain::get_lod_count);

	ClassDB::bind_method(D_METHOD("set_lod_distance", "lod_distance"), &VoxelLodTerrain::set_lod_distance);
	ClassDB::bind_method(D_METHOD("get_lod_distance"), &VoxelLodTerrain::get_lod_distance);

	ClassDB::bind_method(D_METHOD("get_mesh_block_size"), &VoxelLodTerrain::get_mesh_block_size);
	ClassDB::bind_method(D_METHOD("set_mesh_block_size"), &VoxelLodTerrain::set_mesh_block_size);

	ClassDB::bind_method(D_METHOD("get_data_block_size"), &VoxelLodTerrain::get_data_block_size);
	ClassDB::bind_method(D_METHOD("get_data_block_region_extent"), &VoxelLodTerrain::get_data_block_region_extent);

	ClassDB::bind_method(D_METHOD("set_full_load_mode_enabled"), &VoxelLodTerrain::set_full_load_mode_enabled);
	ClassDB::bind_method(D_METHOD("is_full_load_mode_enabled"), &VoxelLodTerrain::is_full_load_mode_enabled);

	ClassDB::bind_method(D_METHOD("get_statistics"), &VoxelLodTerrain::_b_get_statistics);
	ClassDB::bind_method(D_METHOD("voxel_to_data_block_position", "lod_index"),
			&VoxelLodTerrain::voxel_to_data_block_position);
	ClassDB::bind_method(D_METHOD("voxel_to_mesh_block_position", "lod_index"),
			&VoxelLodTerrain::voxel_to_mesh_block_position);

	ClassDB::bind_method(D_METHOD("get_voxel_tool"), &VoxelLodTerrain::get_voxel_tool);
	ClassDB::bind_method(D_METHOD("save_modified_blocks"), &VoxelLodTerrain::_b_save_modified_blocks);

	ClassDB::bind_method(D_METHOD("set_run_stream_in_editor"), &VoxelLodTerrain::set_run_stream_in_editor);
	ClassDB::bind_method(D_METHOD("is_stream_running_in_editor"), &VoxelLodTerrain::is_stream_running_in_editor);

	ClassDB::bind_method(D_METHOD("set_voxel_bounds"), &VoxelLodTerrain::_b_set_voxel_bounds);
	ClassDB::bind_method(D_METHOD("get_voxel_bounds"), &VoxelLodTerrain::_b_get_voxel_bounds);

	ClassDB::bind_method(D_METHOD("set_process_mode", "mode"), &VoxelLodTerrain::set_process_mode);
	ClassDB::bind_method(D_METHOD("get_process_mode"), &VoxelLodTerrain::get_process_mode);

	ClassDB::bind_method(D_METHOD("debug_raycast_mesh_block", "origin", "dir"),
			&VoxelLodTerrain::debug_raycast_mesh_block);
	ClassDB::bind_method(D_METHOD("debug_get_data_block_info", "block_pos", "lod"),
			&VoxelLodTerrain::debug_get_data_block_info);
	ClassDB::bind_method(D_METHOD("debug_get_mesh_block_info", "block_pos", "lod"),
			&VoxelLodTerrain::debug_get_mesh_block_info);
	ClassDB::bind_method(D_METHOD("debug_get_octrees_detailed"), &VoxelLodTerrain::debug_get_octrees_detailed);
	ClassDB::bind_method(D_METHOD("debug_print_sdf_top_down", "center", "extents"),
			&VoxelLodTerrain::_b_debug_print_sdf_top_down);
	ClassDB::bind_method(D_METHOD("debug_get_mesh_block_count"), &VoxelLodTerrain::_b_debug_get_mesh_block_count);
	ClassDB::bind_method(D_METHOD("debug_get_data_block_count"), &VoxelLodTerrain::_b_debug_get_data_block_count);
	ClassDB::bind_method(D_METHOD("debug_dump_as_scene", "path"), &VoxelLodTerrain::_b_debug_dump_as_scene);

	//ClassDB::bind_method(D_METHOD("_on_stream_params_changed"), &VoxelLodTerrain::_on_stream_params_changed);

	BIND_ENUM_CONSTANT(PROCESS_MODE_IDLE);
	BIND_ENUM_CONSTANT(PROCESS_MODE_PHYSICS);
	BIND_ENUM_CONSTANT(PROCESS_MODE_DISABLED);

	ADD_GROUP("Bounds", "");

	ADD_PROPERTY(PropertyInfo(Variant::INT, "view_distance"), "set_view_distance", "get_view_distance");
	ADD_PROPERTY(PropertyInfo(Variant::AABB, "voxel_bounds"), "set_voxel_bounds", "get_voxel_bounds");

	ADD_GROUP("Level of detail", "");

	ADD_PROPERTY(PropertyInfo(Variant::INT, "lod_count"), "set_lod_count", "get_lod_count");
	ADD_PROPERTY(PropertyInfo(Variant::REAL, "lod_distance"), "set_lod_distance", "get_lod_distance");
	ADD_PROPERTY(PropertyInfo(Variant::INT, "lod_fade_duration"), "set_lod_fade_duration", "get_lod_fade_duration");

	ADD_GROUP("Material", "");

	ADD_PROPERTY(PropertyInfo(Variant::OBJECT, "material", PROPERTY_HINT_RESOURCE_TYPE, "Material"),
			"set_material", "get_material");

	ADD_GROUP("Collisions", "");

	ADD_PROPERTY(PropertyInfo(Variant::BOOL, "generate_collisions"),
			"set_generate_collisions", "get_generate_collisions");
	ADD_PROPERTY(PropertyInfo(Variant::INT, "collision_layer", PROPERTY_HINT_LAYERS_3D_PHYSICS),
			"set_collision_layer", "get_collision_layer");
	ADD_PROPERTY(PropertyInfo(Variant::INT, "collision_mask", PROPERTY_HINT_LAYERS_3D_PHYSICS),
			"set_collision_mask", "get_collision_mask");
	ADD_PROPERTY(PropertyInfo(Variant::INT, "collision_lod_count"),
			"set_collision_lod_count", "get_collision_lod_count");
	ADD_PROPERTY(PropertyInfo(Variant::INT, "collision_update_delay"),
			"set_collision_update_delay", "get_collision_update_delay");
	ADD_PROPERTY(PropertyInfo(Variant::REAL, "collision_margin"), "set_collision_margin", "get_collision_margin");

	ADD_GROUP("Advanced", "");

	// TODO Probably should be in parent class?
	ADD_PROPERTY(PropertyInfo(Variant::BOOL, "run_stream_in_editor"),
			"set_run_stream_in_editor", "is_stream_running_in_editor");
	ADD_PROPERTY(PropertyInfo(Variant::INT, "mesh_block_size"), "set_mesh_block_size", "get_mesh_block_size");
	ADD_PROPERTY(PropertyInfo(Variant::BOOL, "full_load_mode_enabled"),
			"set_full_load_mode_enabled", "is_full_load_mode_enabled");
}<|MERGE_RESOLUTION|>--- conflicted
+++ resolved
@@ -1343,7 +1343,7 @@
 	CRASH_COND(_blocks_pending_transition_update.size() != 0);
 
 	const bool stream_enabled = (_stream.is_valid() || _generator.is_valid()) &&
-								(Engine::get_singleton()->is_editor_hint() == false || _run_stream_in_editor);
+			(Engine::get_singleton()->is_editor_hint() == false || _run_stream_in_editor);
 
 	static thread_local std::vector<BlockLocation> data_blocks_to_load;
 	data_blocks_to_load.clear();
@@ -1512,7 +1512,6 @@
 
 		// Eliminate pending blocks that aren't needed
 
-<<<<<<< HEAD
 		if (prev_box != new_box) {
 			VOXEL_PROFILE_SCOPE_NAMED("Unload meshes");
 			prev_box.difference(new_box, [this, lod_index](Box3i out_of_range_box) {
@@ -1522,18 +1521,6 @@
 				});
 			});
 		}
-=======
-	const bool stream_enabled = (_stream.is_valid() || _generator.is_valid()) &&
-			(Engine::get_singleton()->is_editor_hint() == false || _run_stream_in_editor);
-
-	// Find which blocks we need to load and see, within each octree
-	if (stream_enabled) {
-		VOXEL_PROFILE_SCOPE_NAMED("Update octrees");
-
-		// TODO Maintain a vector to make iteration faster?
-		for (Map<Vector3i, OctreeItem>::Element *E = _lod_octrees.front(); E; E = E->next()) {
-			VOXEL_PROFILE_SCOPE();
->>>>>>> 97bbcacd
 
 		{
 			VOXEL_PROFILE_SCOPE_NAMED("Cancel updates");
